--- conflicted
+++ resolved
@@ -174,11 +174,7 @@
         "filename": "driver/web/auth.go",
         "hashed_secret": "47ba63d38f624336f93ea4e976b53a00d6f0337c",
         "is_verified": false,
-<<<<<<< HEAD
-        "line_number": 130,
-=======
         "line_number": 294,
->>>>>>> c216b50a
         "is_secret": false
       },
       {
@@ -202,11 +198,7 @@
         "filename": "driver/web/auth.go",
         "hashed_secret": "2ae54691ede74558dc887d397903a79031def7f8",
         "is_verified": false,
-<<<<<<< HEAD
-        "line_number": 278,
-=======
         "line_number": 50,
->>>>>>> c216b50a
         "is_secret": false
       },
       {
@@ -214,11 +206,7 @@
         "filename": "driver/web/auth.go",
         "hashed_secret": "32af2ceba9eb2748e8bd9f6ebd4450a6b0271a5e",
         "is_verified": false,
-<<<<<<< HEAD
-        "line_number": 282,
-=======
         "line_number": 64,
->>>>>>> c216b50a
         "is_secret": false
       },
       {
@@ -226,18 +214,10 @@
         "filename": "driver/web/auth.go",
         "hashed_secret": "a23be006fadbd85ce60d87580e3f127c58a824ce",
         "is_verified": false,
-<<<<<<< HEAD
-        "line_number": 292,
-=======
         "line_number": 70,
->>>>>>> c216b50a
         "is_secret": false
       }
     ]
   },
-<<<<<<< HEAD
-  "generated_at": "2022-11-15T11:39:17Z"
-=======
   "generated_at": "2022-11-17T04:04:11Z"
->>>>>>> c216b50a
 }