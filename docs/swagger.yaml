--- conflicted
+++ resolved
@@ -2122,31 +2122,6 @@
       - IntAPIKeyAuth: []
       tags:
       - Analytics
-<<<<<<< HEAD
-  /api/bbs/groups/{user_id}/memberships:
-    get:
-      description: Gets all related group memberships status and group title using
-        userID
-      operationId: GetGroupMemberships
-      parameters:
-      - description: User ID
-        in: path
-        name: user_id
-        required: true
-        type: string
-      responses:
-        "200":
-          description: OK
-          schema:
-            items:
-              items:
-                $ref: '#/definitions/GetGroupMembershipsResponse'
-              type: array
-            type: array
-      security:
-      - AppUserAuth: []
-      tags:
-=======
   /api/bbs/groups/{group_id}/memberships:
   get:
     description: Gets an array of user IDs for all members in the group specified by groupID
@@ -2167,7 +2142,6 @@
     security:
       - AppUserAuth: []
     tags:
->>>>>>> 31b04738
       - BBS
   /api/group/{group-id}/authman/synchronize:
     post:
