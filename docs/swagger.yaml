--- conflicted
+++ resolved
@@ -2433,8 +2433,6 @@
       - IntAPIKeyAuth: []
       tags:
       - Analytics
-<<<<<<< HEAD
-=======
   /api/bbs/event/{event_id}/aggregated-users:
     get:
       description: Gets all related group users linked for the described event id
@@ -2456,17 +2454,12 @@
       - AppUserAuth: []
       tags:
       - BBS
->>>>>>> 62d4daf4
   /api/bbs/groups:
     get:
       description: Gets all related groups by groupIDs
       operationId: GetGroupsbyGroupsIDs
       parameters:
-<<<<<<< HEAD
-      - description: Comma-separated list of group IDs
-=======
       - description: comma separated groupIDs query
->>>>>>> 62d4daf4
         in: query
         name: group-ids
         required: true
@@ -2529,7 +2522,6 @@
               type: array
             type: array
       security:
-<<<<<<< HEAD
       - AppUserAuth: []
       tags:
       - BBS
@@ -2538,10 +2530,9 @@
       description: Gets all related eventID and groupID using eventIDs
       operationId: GetGroupsEvents
       parameters:
-      - description: Comma-separated list of event IDs
-        in: query
-        name: event-ids
-        required: true
+      - description: comma separated eventIDs query
+        in: query
+        name: events-ids
         type: string
       responses:
         "200":
@@ -2555,32 +2546,6 @@
       security:
       - AppUserAuth: []
       tags:
-=======
-      - AppUserAuth: []
-      tags:
-      - BBS
-  /api/bbs/groups/events:
-    get:
-      description: Gets all related eventID and groupID using eventIDs
-      operationId: GetGroupsEvents
-      parameters:
-      - description: comma separated eventIDs query
-        in: query
-        name: events-ids
-        type: string
-      responses:
-        "200":
-          description: OK
-          schema:
-            items:
-              items:
-                $ref: '#/definitions/GetGroupsEvents'
-              type: array
-            type: array
-      security:
-      - AppUserAuth: []
-      tags:
->>>>>>> 62d4daf4
       - BBS
   /api/group/{group-id}/authman/synchronize:
     post:
@@ -3869,12 +3834,19 @@
       - APIKeyAuth: []
       tags:
       - Client
-<<<<<<< HEAD
   /api/user-data:
     get:
       description: Gets all related user data
       operationId: GetUserData
-=======
+      responses:
+        "200":
+          description: OK
+          schema:
+            $ref: '#/definitions/model.UserDataResponse'
+      security:
+      - AppUserAuth: []
+      tags:
+      - Client
   /api/user/event/{event-id}/groups:
     get:
       description: Get all group IDs where the current user is an admin
@@ -3896,14 +3868,10 @@
         required: true
         schema:
           $ref: '#/definitions/getPutAdminGroupIDsForEventIDRequestAndResponse'
->>>>>>> 62d4daf4
-      responses:
-        "200":
-          description: OK
-          schema:
-<<<<<<< HEAD
-            $ref: '#/definitions/model.UserDataResponse'
-=======
+      responses:
+        "200":
+          description: OK
+          schema:
             $ref: '#/definitions/getPutAdminGroupIDsForEventIDRequestAndResponse'
       security:
       - AppUserAuth: []
@@ -3928,7 +3896,6 @@
           description: OK
           schema:
             $ref: '#/definitions/getPutAdminGroupIDsForEventIDRequestAndResponse'
->>>>>>> 62d4daf4
       security:
       - AppUserAuth: []
       tags:
