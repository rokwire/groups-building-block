# Changelog
All notable changes to this project will be documented in this file.

The format is based on [Keep a Changelog](https://keepachangelog.com/en/1.0.0/),
and this project adheres to [Semantic Versioning](https://semver.org/spec/v2.0.0.html).

## Unreleased

<<<<<<< HEAD
### Changed
- Refactor Authman automatic sync task [#428](https://github.com/rokwire/groups-building-block/issues/428)
=======
## [1.33.0] - 2024-03-06
### Added
- Update the schema for Rokwire analytics api for Splunk ingest [#429](https://github.com/rokwire/groups-building-block/issues/429)
>>>>>>> 0f1b2408

## [1.32.1] - 2024-02-28
### Fixed
- Additional fix related to membership & whole group deletion if the user is the only admin [#425](https://github.com/rokwire/groups-building-block/issues/425)

## [1.32.0] - 2024-02-28
### Fixed
- DELETE api/user API does not remove all user activity in groups [#425](https://github.com/rokwire/groups-building-block/issues/425)

## [1.31.0] - 2024-02-15
### Changed
- Group Admin and Event Admin roles should be treated separately [#423](https://github.com/rokwire/groups-building-block/issues/423)

## [1.30.1] - 2024-02-07
### Fixed
- Additional fix for delete event mappings[#417](https://github.com/rokwire/groups-building-block/issues/417)

## [1.30.0] - 2024-02-07
### Added
- Retrieve group ids by event Id [#416](https://github.com/rokwire/groups-building-block/issues/416)
- Update the set of groups that event is published to [#417](https://github.com/rokwire/groups-building-block/issues/417)

## [1.29.0] - 2024-02-06
### Changed
- Do not load "unpublished" events [#414](https://github.com/rokwire/groups-building-block/issues/414)

## [1.28.2] - 2024-02-01
### Fixed
- Additional NPE fix [#411](https://github.com/rokwire/groups-building-block/issues/411)

## [1.28.1] - 2024-02-01
### Added
- Provision all group admins as Event admins [#411](https://github.com/rokwire/groups-building-block/issues/411)

## [1.28.0] - 2024-01-30
### Changed
- Disable automatic event memership provision for group events [#411](https://github.com/rokwire/groups-building-block/issues/411)

## [1.27.3] - 2024-01-05
### Added
- Ability to select event admins when creating event linked to multiple [#408](https://github.com/rokwire/groups-building-block/issues/408)

## [1.27.2] - 2023-11-08
### Changed
- Additional fix of api docs [#405](https://github.com/rokwire/groups-building-block/issues/405)

## [1.27.1] - 2023-11-08
### Changed
- Restructure api doc - client & admin grouping [#405](https://github.com/rokwire/groups-building-block/issues/405)

## [1.27.0] - 2023-11-08
### Added
- New V3 admin API for linking event to set of groups [#403](https://github.com/rokwire/groups-building-block/issues/403)

## [1.26.0] - 2023-10-18
### Changed
- Refactor create and update group logic and resolve the risk of single point of failure. [#401](https://github.com/rokwire/groups-building-block/issues/401)

## [1.25.0] - 2023-10-11
### Fixed
- Fix bad handling of the unique group title index [#399](https://github.com/rokwire/groups-building-block/issues/399)

## [1.24.0] - 2023-10-10
### Fixed
- V3 Load events does not respect time filter [#396](https://github.com/rokwire/groups-building-block/issues/396)

## [1.23.0] - 2023-09-27
### Added
- Implement PUT api/group/{id}/events/v3 API for group calendar events [#394](https://github.com/rokwire/groups-building-block/issues/394)

## [1.22.0] - 2023-09-26
### Added
- Integrate Calendar BB for group events [#392](https://github.com/rokwire/groups-building-block/issues/392)
- Create an adaptor for requesting Calendar BB for dealing with group events [#391](https://github.com/rokwire/groups-building-block/issues/391)

## [1.21.0] - 2023-09-19
### Changed
- Updated libraries and docker container due to vulnerabilities along with the original ticket[#386](https://github.com/rokwire/groups-building-block/issues/386)
### Fixed
- Groups member sorting should be sorting by name [#386](https://github.com/rokwire/groups-building-block/issues/386)

## [1.20.0] - 2023-08-14
### Added
- More Analytics APIs and improvements for getting groups, posts and members [#382](https://github.com/rokwire/groups-building-block/issues/382)

## [1.19.0] - 2023-08-03
### Added
- Analytics API for getting posts [#382](https://github.com/rokwire/groups-building-block/issues/382)
- Prepare for deployment in OpenShift [#379](https://github.com/rokwire/groups-building-block/issues/379)

## [1.18.2] - 2023-05-03
- Fix research groups handling for the internal APIs [#376](https://github.com/rokwire/groups-building-block/issues/376)

## [1.18.1] - 2023-05-02
- Fix bad attributes migration for category & tags [#374](https://github.com/rokwire/groups-building-block/issues/374)

## [1.18.0] - 2023-04-12
### Added
- Improve FCM messages differenciate normal groups and research projects [#370](https://github.com/rokwire/groups-building-block/issues/370)

## [1.17.0] - 2023-04-11
### Changed
- Enable support of can_join_automatically flag for research groups [#368](https://github.com/rokwire/groups-building-block/issues/368)

## [1.16.4] - 2023-04-04
### Fixed
- Fix sending notifications when creating new group [#366](https://github.com/rokwire/groups-building-block/issues/366)

## [1.16.3] - 2023-03-28
### Fixed
- Unable to store group web_url [#364](https://github.com/rokwire/groups-building-block/issues/364)

## [1.16.2] - 2023-03-15
### Fixed
- Internal create event api crashes woth error 500 bug [#360](https://github.com/rokwire/groups-building-block/issues/357)

## [1.16.1] - 2023-02-14
### Fixed
- Fix cast error within Tags backward compatibility handling [#357](https://github.com/rokwire/groups-building-block/issues/357)

## [1.16.0] - 2023-02-07
### Added
- Introduce category and tags backward compatibility [#355](https://github.com/rokwire/groups-building-block/issues/355)

## [1.15.0] - 2023-02-01
### Added
- Add indexes for the nested attributes [#351](https://github.com/rokwire/groups-building-block/issues/351)
### Changed
- Remove category validation on create & update group operations [#352](https://github.com/rokwire/groups-building-block/issues/352)

## [1.14.0] - 2023-01-30
### Added
- Integrate govulncheck within the build process [#319](https://github.com/rokwire/groups-building-block/issues/319)
### Changed
- Rename group filters to attributes [#348](https://github.com/rokwire/groups-building-block/issues/348)

## [1.13.0] - 2023-01-26
### Added
- Implement content filters [#344](https://github.com/rokwire/groups-building-block/issues/344)

## [1.12.4] - 2023-03-20
### Fixed
- Hotfix of [#360] internal API for creating an event (as v1.12.4) [#362](https://github.com/rokwire/groups-building-block/issues/362)

## [1.12.3] - 2023-01-23
### Security
- Use admin token check for delete group membership admin API

## [1.12.2] - 2023-01-23
### Fixed
- Incorrect membership "status" for admins in managed group sync [#341](https://github.com/rokwire/groups-building-block/issues/341)

## [1.12.1] - 2023-01-23
### Fixed
- Additional fixes that improves the admin client APIs [#339](https://github.com/rokwire/groups-building-block/issues/339)

## [1.12.0] - 2023-01-20
### Added
- Add membership retrieve, update & delete admin APIs [#339](https://github.com/rokwire/groups-building-block/issues/339)

## [1.11.0] - 2023-01-13
### Added
- Create internal API for updating group's date updated [#335](https://github.com/rokwire/groups-building-block/issues/335)

## [1.10.1] - 2023-01-10
### Changed
- Split date modified field and introduce member & managed member modified date fields [#330](https://github.com/rokwire/groups-building-block/issues/330)

## [1.9.5] - 2023-01-04
### Changed
- Report of offensive speech automatic title [#328](https://github.com/rokwire/groups-building-block/issues/328)

## [1.9.4] - 2022-12-21
### Changed
- Group admins must not see direct messages if they are not listed explicitly within. the ACL list[#326](https://github.com/rokwire/groups-building-block/issues/326)

## [1.9.3] - 2022-12-20
### Fixed
- Delete group post request fails [#321](https://github.com/rokwire/groups-building-block/issues/321)

## [1.9.2] - 2022-12-14
### Fixed
- Admin must make posts and reactions no matter of group settings [#315](https://github.com/rokwire/groups-building-block/issues/315)

## [1.9.1] - 2022-12-14
### Changed 
- Change the group sorting only to title [#313](https://github.com/rokwire/groups-building-block/issues/313)
### Fixed
- Fix backward compatibility for old clients which don't support group settings [#311](https://github.com/rokwire/groups-building-block/issues/311)


## [1.9.0] - 2022-12-07
### Added
- Add group settings and preferences [#309](https://github.com/rokwire/groups-building-block/issues/309)

## [1.8.0] - 2022-12-01
### Added
- Send notification to potential research group candidates [#298](https://github.com/rokwire/groups-building-block/issues/298)

## [1.7.6] - 2022-11-28
### Fixed
- Fix inappropriate permission check in GET /api/group/{groupId}/posts/{postId} request [#305](https://github.com/rokwire/groups-building-block/issues/305)

## [1.7.5] - 2022-11-23
### Changed
- Upgrade auth library [#303](https://github.com/rokwire/groups-building-block/issues/303)

## [1.7.4] - 2022-11-22
### Changed
- Disable auto join feature for research groups [#301](https://github.com/rokwire/groups-building-block/issues/301)

## [1.7.3] - 2022-11-21
### Fixed
- Count of users matching research profile wrong for empty profile [#299](https://github.com/rokwire/groups-building-block/issues/299)

## [1.7.2] - 2022-11-18
### Added
- Set appID and orgID for notifications [#268](https://github.com/rokwire/groups-building-block/issues/268)

## [1.7.1] - 2022-11-18
### Added
- Add ability to exclude user's groups from response [#295](https://github.com/rokwire/groups-building-block/issues/295)
### Fixed
- Bad title index produce wrong client error for unique title violation [#296](https://github.com/rokwire/groups-building-block/issues/296)

## [1.7.0] - 2022-11-16
### Added
- Add API to get count of users matching research profile [#291](https://github.com/rokwire/groups-building-block/issues/291)
### Changed
- Upgrade auth library [#290](https://github.com/rokwire/groups-building-block/issues/290)

## [1.6.7] - 2022-11-16
### Changed
- Improvement of the original ticket: (research_confirmation is renamed to research_consent_statement and added new field with name research_consent_details)[#288](https://github.com/rokwire/groups-building-block/issues/288)

## [1.6.6] - 2022-11-15
### Added
- Add research_confirmation field within the group [#288](https://github.com/rokwire/groups-building-block/issues/288)
- Bad transaction handling on delete post and delete user data [#287](https://github.com/rokwire/groups-building-block/issues/287)

## [1.6.5] - 2022-11-14
### Fixed
- Wrong property name usage for membership notification preferences for create/update membership records [#285](https://github.com/rokwire/groups-building-block/issues/285)

## [1.6.4] - 2022-11-10
### Fixed
GET /v2/groups doesn't support anonymous users (tokens) [#282](https://github.com/rokwire/groups-building-block/issues/282)

## [1.6.3] - 2022-11-09
### Changed
- Included additional setting to mute all notifications to the original feature [#270](https://github.com/rokwire/groups-building-block/issues/270)
### Fixed
- Fix bad group stats bug [#279](https://github.com/rokwire/groups-building-block/issues/279)

## [1.6.2] - 2022-11-03
### Added
- Override update notifications preferences [#270](https://github.com/rokwire/groups-building-block/issues/270)
- Group notification internal API [#241](https://github.com/rokwire/groups-building-block/issues/241)
- Introduce research groups [#276](https://github.com/rokwire/groups-building-block/issues/276)

## [1.6.1] - 2022-10-12
### Changed
- Finish the transition process of splitting the group record and membership list on two separate collections [#238](https://github.com/rokwire/groups-building-block/issues/238)
- Store group stats [#227](https://github.com/rokwire/groups-building-block/issues/227)

## [1.5.74] - 2022-09-30
### Added
- Allow editing & deleting of a managed groups only if managed_group_admin permission presents for the user [#263](https://github.com/rokwire/groups-building-block/issues/263)

## [1.5.73] - 2022-09-28
### Fixed
- Returning the empty strings for the privacy(public) group members response [#261](https://github.com/rokwire/groups-building-block/issues/261)

## [1.5.72] - 2022-09-27
### Fixed
- Fix Get Group Members [#259](https://github.com/rokwire/groups-building-block/issues/259)

## [1.5.71] - 2022-09-26
### Added
- Set privacy members dependence [#257](https://github.com/rokwire/groups-building-block/issues/257)

## [1.5.70] - 2022-09-19
### Fixed
- Fix inconsistent mix of memberships between the groups & group_membership collections [#252](https://github.com/rokwire/groups-building-block/issues/252)

## [1.5.69] - 2022-09-16
### Added
- Implement additional flag for including hidden groups while searching for group name[#253](https://github.com/rokwire/groups-building-block/issues/253)

## [1.5.68] - 2022-09-12
### Fixed
- Exception on get group posts [#250](https://github.com/rokwire/groups-building-block/issues/250)

## [1.5.67] - 2022-09-12
### Added
- Implement an API that returns a single Post [#244](https://github.com/rokwire/groups-building-block/issues/244)
- Add reactions to posts [#242](https://github.com/rokwire/groups-building-block/issues/242)
- Expose DELETE /api/int/group/{group-id}/events/{event-id} API for using by Events Manager [#236](https://github.com/rokwire/groups-building-block/issues/236)
- Retrieve members by list of account IDs [#246](https://github.com/rokwire/groups-building-block/issues/246)

## [1.5.66] - 2022-08-24
### Fixed
- Fix wrong groups pagination [#232](https://github.com/rokwire/groups-building-block/issues/232)

## [1.5.65] - 2022-08-17
### Fixed
- Maximum Mongo document size limit for groups [#222](https://github.com/rokwire/groups-building-block/issues/222)

## [1.5.64] - 2022-08-10
### Fixed
- Authman groups members missing [#218](https://github.com/rokwire/groups-building-block/issues/218)

## [1.5.63] - 2022-08-09
### Fixed
- Fix merge issues

## [1.5.62] - 2022-08-08
### Added
- Improve managed group admin assignment and synchronization [#209](https://github.com/rokwire/groups-building-block/issues/209)

## [1.5.61] - 2022-08-05
### Added
- Introduce V2 group APIs and improve the legacy with additional filter options  [#212](https://github.com/rokwire/groups-building-block/issues/212)
  - Introduced V2 APIs (the members list is omitted from the v1 response):
    - GET /api/v2/groups
    - GET /api/v2/groups/{id}
    - GET /api/v2/user/groups
    - GET /api/admin/v2/groups
    - GET /api/admin/v2/groups/{id}
    - GET /api/admin/v2/user/groups
    - GET /api/admin/group/{group-id}/stats
    - GET /api/group/{id}/stats
    - GET /api/group/{group-id}/members

## [1.5.60] - 2022-08-03 
- Test build

## [1.5.59] - 2022-07-29
### Added
- Create internal API for creating a group event by another BB [#210](https://github.com/rokwire/groups-building-block/issues/210)

## [1.5.58] - 2022-07-27
### Added
- Add internal API for retrieving group members by group title [#205](https://github.com/rokwire/groups-building-block/issues/205)

## [1.5.57] - 2022-07-26
### Changed
- Improve report a group post as an abuse [#204](https://github.com/rokwire/groups-building-block/issues/204)

## [1.5.56] - 2022-07-22
### Added
- Introduce admin Authman sync api (POST /admin/authman/synchronize) [#202](https://github.com/rokwire/groups-building-block/issues/202)
### Fixed
- Improve logging of the internal API calls [#200](https://github.com/rokwire/groups-building-block/issues/200)

## [1.5.55] - 2022-07-21
### Fixed
- Authman sync task should add default admins only to the new groups [#198](https://github.com/rokwire/groups-building-block/issues/198)

## [1.5.54] - 2022-07-19
### Changed
- Check the group is eligible for autumn synchronisation before initiate the operation [#196](https://github.com/rokwire/groups-building-block/issues/196)

## [1.5.53] - 2022-07-18
### Changed
- Change the default title of groups transactional FCM messages to "Group - {Group Name}" [#194](https://github.com/rokwire/groups-building-block/issues/194)

## [1.5.52] - 2022-07-15
### Changed
- Set "Academic" category for all Gies auto created groups [#192](https://github.com/rokwire/groups-building-block/issues/192)
### Fixed
- Fix admin authorization [#190](https://github.com/rokwire/groups-building-block/issues/190)

## [1.5.51] - 2022-07-13
### Fixed
- [BUG-UIUC] Groups - editing group settings kicks out all members [#188](https://github.com/rokwire/groups-building-block/issues/188)

## [1.5.50] - 2022-07-12
### Changed
- Expose netID within the membership & user records [#184](https://github.com/rokwire/groups-building-block/issues/163)
- Deprecate ROKWIRE_GS_API_KEY and start using only INTERNAL-API-KEY as internal API authentication mechanism. This  a redo operations of a previous redo changes due to a confirmation [#156](https://github.com/rokwire/groups-building-block/issues/156)

## [1.5.49] - 2022-07-07
### Fixed
- Additional fix for missing member.id on requesting for a group membership [#163](https://github.com/rokwire/groups-building-block/issues/163)

## [1.5.48] - 2022-07-06
### Changed
- Prepare the project to become open source [#146](https://github.com/rokwire/groups-building-block/issues/146)
### Fixed
- Additional fix for missing client_id on creating a new group [#163](https://github.com/rokwire/groups-building-block/issues/163)
- Additional fix for missing member creation date on requesting for a group membership [#163](https://github.com/rokwire/groups-building-block/issues/163)

## [1.5.47] - 2022-07-01
### Changed
- Handle Autumn group pretty name and the default admins [#177](https://github.com/rokwire/groups-building-block/issues/177)

## [1.5.46] - 2022-06-30
### Changed
- Improve report abuse email template [#174](https://github.com/rokwire/groups-building-block/issues/174)

## [1.5.45] - 2022-06-24
### Changed
- Internal Autumn synch API needs to take parameters for stem checks [#167](https://github.com/rokwire/groups-building-block/issues/167)

## [1.5.44] - 2022-06-21
### Fixed
- Additional fix for missing ID on new member request [#163](https://github.com/rokwire/groups-building-block/issues/163)
- Clean polls logic and remove it from the Groups BB [#150](https://github.com/rokwire/groups-building-block/issues/150)

## [1.5.43] - 2022-06-16
### Added
- Add the group member to the autumn group automatically  [#163](https://github.com/rokwire/groups-building-block/issues/163)

## [1.5.42] - 2022-06-08
### Added
- Report a post as abuse [#161](https://github.com/rokwire/groups-building-block/issues/161)

## [1.5.41] - 2022-06-06
### Added
- Implement ability to use post's subject and body as a notification for the all group members [#159](https://github.com/rokwire/groups-building-block/issues/159)

## [1.5.40] - 2022-06-02
### Changed
- Rollback previous changes and add support of the both ROKWIRE_GS_API_KEY & INTERNAL-API-KEY headers for backward compatibility [#156](https://github.com/rokwire/groups-building-block/issues/156)

## [1.5.39] - 2022-06-01
### Changed
- Deprecate ROKWIRE_GS_API_KEY and start using INTERNAL-API-KEY as internal API authentication mechanism [#156](https://github.com/rokwire/groups-building-block/issues/156)

## [1.5.38] - 2022-05-30
### Added
- Add default Authman group admins on Authman group creation[#153](https://github.com/rokwire/groups-building-block/issues/153)

## [1.5.37] - 2022-05-27
### Added
- Implement automatic Authman group creation and membership synchronisation [#153](https://github.com/rokwire/groups-building-block/issues/153)

## [1.5.36] - 2022-05-26
### Added
- Create internal group detail API [#151](https://github.com/rokwire/groups-building-block/issues/151)

## [1.5.35] - 2022-05-18
### Added
- Add support for attendance groups [#147](https://github.com/rokwire/groups-building-block/issues/147)

## [1.5.34] - 2022-05-16
### Added
- Ability to initiate manual Authman synch by group admin [#144](https://github.com/rokwire/groups-building-block/issues/143)

## [1.5.33] - 2022-05-11
### Added
- Add support of closed groups [#143](https://github.com/rokwire/groups-building-block/issues/143)

## [1.5.32] - 2022-05-05
### Fixed
- Additional fix due to broken UIUC client [#132](https://github.com/rokwire/groups-building-block/issues/132)

## [1.5.31] - 2022-05-04
### Fixed 
- Additional fixes for subgroup notifications for posts, polls and events [#140](https://github.com/rokwire/groups-building-block/issues/140)

### Added
- Migrate group polls mapping and move ot to the Groups BB side [#140](https://github.com/rokwire/groups-building-block/issues/140)

## [1.5.30] - 2022-04-28
### Fixed
- Fix auth library usage issues [#138](https://github.com/rokwire/groups-building-block/issues/138)

## [1.5.29] - 2022-04-26
### Changed
- Update Swagger library due to security issue [#135](https://github.com/rokwire/groups-building-block/issues/135)

## [1.5.28] - 2022-04-20
### Added
- Hide groups from search queries with additional flag [#132](https://github.com/rokwire/groups-building-block/issues/132)

## [1.5.27] - 2022-04-14
### Fixed
- Anonymous users need access /groups API too [#130](https://github.com/rokwire/groups-building-block/issues/130)

## [1.5.26] - 2022-04-04
### Added
- Implement additional GET /group/{group-id}/events/v2 api to avoid breaking existing clients [#128](https://github.com/rokwire/groups-building-block/issues/126)

## [1.5.25] - 2022-03-23
### Added
- Add support of members_to for events [#128](https://github.com/rokwire/groups-building-block/issues/126)

## [1.5.24] - 2022-03-10
### Fixed
- Authman settings are not serialised if the group is private and the user is not a member [#126](https://github.com/rokwire/groups-building-block/issues/126)

## [1.5.24] - 2022-03-10
### Fixed
- Authman settings are not serialised if the group is private and the user is not a member [#126](https://github.com/rokwire/groups-building-block/issues/126)

## [1.5.23] - 2022-03-09
### Fixed
- More fixes and improvements for post destination members restriction [#123](https://github.com/rokwire/groups-building-block/issues/123)

## [1.5.22] - 2022-03-08
### Changed
- Limit reply to a specific subset of members [#123](https://github.com/rokwire/groups-building-block/issues/123)

## [1.5.21] - 2022-02-24
### Added
- Additional fix of wrong membership initialization [#122](https://github.com/rokwire/groups-building-block/issues/122)

## [1.5.20] - 2022-02-23
### Changed
- Deprecate and remove member.user.id and use member.user_id [#122](https://github.com/rokwire/groups-building-block/issues/122)

## [1.5.19] - 2022-02-16
### Changed
- Ignore members different from uofinetid [#116](https://github.com/rokwire/groups-building-block/issues/116)

## [1.5.18] - 2022-02-15
### Added
- Additional improvements for Authman sync [#116](https://github.com/rokwire/groups-building-block/issues/116)

## [1.5.17] - 2022-02-14
### Added
- Add additional parameter within the authman user api [#116](https://github.com/rokwire/groups-building-block/issues/116)

## [1.5.16] - 2022-02-11
### Changed
- Add only_admins_can_create_posts flag to the group object [#116](https://github.com/rokwire/groups-building-block/issues/116)

## [1.5.15] - 2022-02-09
### Fixed
- Additional fixes for Login & Authman sync [#106](https://github.com/rokwire/groups-building-block/issues/106)

## [1.5.14] - 2022-02-09
### Fixed
- Additional fixes for Login & Authman sync [#106](https://github.com/rokwire/groups-building-block/issues/106)

## [1.5.13] - 2022-02-08
### Fixed
- Additional fixes for Login & Authman sync [#106](https://github.com/rokwire/groups-building-block/issues/106)

## [1.5.12] - 2022-02-07
### Added
- Additional fixes for Login & Authman sync [#106](https://github.com/rokwire/groups-building-block/issues/106)

## [1.5.11] - 2022-02-03
### Fixed
-Additional fixes for Login & Authman sync [#106](https://github.com/rokwire/groups-building-block/issues/106)

## [1.5.10] - 2022-02-02
### Fixed
- Add internal stats API [#112](https://github.com/rokwire/groups-building-block/issues/112)

## [1.5.9] - 2022-01-31
### Fixed
- Authman sync fixes and improvements [#106](https://github.com/rokwire/groups-building-block/issues/106)

## [1.5.8] - 2022-01-27
### Fixed
- Authman sync fixes and improvements [#106](https://github.com/rokwire/groups-building-block/issues/106)

## [1.5.7] - 2022-01-12
### Fixed
- Authman sync fixes and improvements [#106](https://github.com/rokwire/groups-building-block/issues/106)

## [1.5.6] - 2022-01-10
- Authman sync fixes and improvements [#106](https://github.com/rokwire/groups-building-block/issues/106)

## [1.5.6] - 2022-01-10
### Changed
- Update core auth library and cache the name of the user for Authman sync pupronse [#106](https://github.com/rokwire/groups-building-block/issues/106)

## [1.5.5] - 2022-01-05 
### Changed
- Updated changelog

## [1.5.4] - 2022-01-04 (Rejected)
### Added
- Implement CRUD APIs for Poll mappings [#107](https://github.com/rokwire/groups-building-block/issues/107)

## [1.5.3] - 2021-12-27
### Added
- Add Authman API support [#106](https://github.com/rokwire/groups-building-block/issues/106)

## [1.4.44] - 2021-12-17
### Fixed
- Fix wrong check for admin while getting posts for group [#103](https://github.com/rokwire/groups-building-block/issues/103)

## [1.4.43] - 2021-12-15
### Fixed
- Fix inconsistent is_core_user flag for core user[#100](https://github.com/rokwire/groups-building-block/issues/100)

## [1.4.42] - 2021-12-08
### Added
- Add image_url in the Post model[#96](https://github.com/rokwire/groups-building-block/issues/96)

## [1.4.41] - 2021-12-10
## [1.4.40] - 2021-12-09

## [1.4.39] - 2021-12-08
### Fixed
Fail with error 401 or 403 during the authentication & authorization phase [#91](https://github.com/rokwire/groups-building-block/issues/91)

## [1.4.38] - 2021-12-06
### Fixed
- Don't send notifications to all users [#89](https://github.com/rokwire/groups-building-block/issues/89)<|MERGE_RESOLUTION|>--- conflicted
+++ resolved
@@ -6,14 +6,12 @@
 
 ## Unreleased
 
-<<<<<<< HEAD
 ### Changed
 - Refactor Authman automatic sync task [#428](https://github.com/rokwire/groups-building-block/issues/428)
-=======
+
 ## [1.33.0] - 2024-03-06
 ### Added
 - Update the schema for Rokwire analytics api for Splunk ingest [#429](https://github.com/rokwire/groups-building-block/issues/429)
->>>>>>> 0f1b2408
 
 ## [1.32.1] - 2024-02-28
 ### Fixed
