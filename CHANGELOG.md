# Changelog
All notable changes to this project will be documented in this file.

The format is based on [Keep a Changelog](https://keepachangelog.com/en/1.0.0/),
and this project adheres to [Semantic Versioning](https://semver.org/spec/v2.0.0.html).

## Unreleased
<<<<<<< HEAD
### Added
- Consolidate the information, and make it accessible with a single API call [#519](https://github.com/rokwire/groups-building-block/issues/519)
=======
## [1.55.0] - 2024-11-13
### Added 
- BBs API to Get groups by group_ids [#521] (https://github.com/rokwire/groups-building-block/issues/521)
>>>>>>> 31b04738

## [1.54.0] - 2024-10-29
### Added 
- Get groups membership by groupID BBs [#516] (https://github.com/rokwire/groups-building-block/issues/516)

## [1.53.0] - 2024-10-22
### Added
- FERPA issues for group memberships [#513](https://github.com/rokwire/groups-building-block/issues/513)

## [1.52.0] - 2024-09-11
### Fixed
- New Event notifications are not sent to Group members [#506](https://github.com/rokwire/groups-building-block/issues/506)

## [1.51.1] - 2024-09-04
### Fixed
- Bad Authman sync for user who has alternative auth method for first login [#509](https://github.com/rokwire/groups-building-block/issues/509)

## [1.51.0] - 2024-08-23
### Added
- Calendar events issues [#503](https://github.com/rokwire/groups-building-block/issues/503)

## [1.50.0] - 2024-08-22
### Added 
- Add "group_id" to the bbs get group membership API [#500](https://github.com/rokwire/groups-building-block/issues/500)

## [1.49.0] - 2024-08-19
### Fixed
- Fix Aggregation pipeline [#497](https://github.com/rokwire/groups-building-block/issues/497)
### Added
- BBs Api for getting group memberships [#494](https://github.com/rokwire/groups-building-block/issues/494)

## [1.48.0] - 2024-08-09
### Added
- Approve all API [#484](https://github.com/rokwire/groups-building-block/issues/484)
### Fixed 
- Fix Groups Stats are not updated [#490](https://github.com/rokwire/groups-building-block/issues/490)

## [1.47.0] - 2024-08-08
### Fixed
- The value for "current_member" is not available in group json [#485](https://github.com/rokwire/groups-building-block/issues/485)
- Groups Stats are not updated [#483](https://github.com/rokwire/groups-building-block/issues/483)
### Added
- POST request for loading group members [#455](https://github.com/rokwire/groups-building-block/issues/455)

## [1.46.3] - 2024-07-24
### Fixed
- Use "get_groups" permission for loading user groups in the admin API [#481](https://github.com/rokwire/groups-building-block/issues/481)

## [1.46.2] - 2024-07-16
### Fixed
- Additional fix: Truncate the post body to 250 characters within the notification[#457](https://github.com/rokwire/groups-building-block/issues/457)

## [1.46.1] - 2024-07-11
### Fixed
- Do not send polls and direct message notifications as muted when they are not [#477](https://github.com/rokwire/groups-building-block/issues/477)

## [1.46.0] - 2024-07-10
### Added
- Admin API for adding group members by NetIDs [#458](https://github.com/rokwire/groups-building-block/issues/458)

## [1.45.2] - 2024-07-01
### Fixed
- Update direct messages notification pattern [#475](https://github.com/rokwire/groups-building-block/issues/475)


## [1.45.1] - 2024-06-26
### Changed
- Use all_bbs_groups & get_aggregated-users permissions for BBs APIs (Additional change) [#473](https://github.com/rokwire/groups-building-block/issues/473)

## [1.45.0] - 2024-06-26
### Changed
- Use all_bbs_groups permissions for all BBs APIs [#473](https://github.com/rokwire/groups-building-block/issues/473)

## [1.44.0] - 2024-06-24
### Added
- Include sender, post content and action in group post notification body [#457](https://github.com/rokwire/groups-building-block/issues/457)
- Send post notification only to the creator of the post [#372](https://github.com/rokwire/groups-building-block/issues/372)

## [1.43.0] - 2024-06-19
### Added
- Provide Replies when loading single Post [#468](https://github.com/rokwire/groups-building-block/issues/468)
- Create Group Report Abuse API [#456](https://github.com/rokwire/groups-building-block/issues/456)

## [1.42.0] - 2024-06-12
### Changed
- Updated golang & alpine Docker container versions
### Added
- Delete everything from the database related to the core account  [#463](https://github.com/rokwire/groups-building-block/issues/463)
- Add new permissions for managing group events independently for granting access [#465](https://github.com/rokwire/groups-building-block/issues/465)

## [1.41.0] - 2024-06-05
### Added
- Introduce BBs APIs. Implement aggregate event users. [#459](https://github.com/rokwire/groups-building-block/issues/459)

## [1.40.2] - 2024-06-03
### Fixed
- Fix missing member name and email for a managed group auto sync task [#460](https://github.com/rokwire/groups-building-block/issues/460)

## [1.40.1] - 2024-05-10
### Fixed
- Additional fix and cleanup[#452](https://github.com/rokwire/groups-building-block/issues/452)

## [1.40.0] - 2024-05-09
### Added
- Improve create group admin api [#452](https://github.com/rokwire/groups-building-block/issues/452)

## [1.39.0] - 2024-04-30
### Added
- Improve group events APIs [#450](https://github.com/rokwire/groups-building-block/issues/450)

## [1.38.0] - 2024-04-26
### Added
- Groups rapid fixes and improvements [#447](https://github.com/rokwire/groups-building-block/issues/447)
- Group Create Post adds members by default [#442](https://github.com/rokwire/groups-building-block/issues/442)
- Implement create and update post admin APIs [#448](https://github.com/rokwire/groups-building-block/issues/448)
- API for creating Group for the Admin app [#445](https://github.com/rokwire/groups-building-block/issues/445)
- API for updating group for the Admin app [#446](https://github.com/rokwire/groups-building-block/issues/446)
- Ability to filter authman/manged groups [#441](https://github.com/rokwire/groups-building-block/issues/441)

## [1.37.1] - 2024-04-24
### Fixed
- Additional fix for scheduled posts[#437](https://github.com/rokwire/groups-building-block/issues/437)

## [1.37.0] - 2024-04-24
### Added
- Schedule post in the future [#437](https://github.com/rokwire/groups-building-block/issues/437)

## [1.36.0] - 2024-04-17
### Added
- Split posts and direct messages within the group [#434](https://github.com/rokwire/groups-building-block/issues/434)

## [1.35.1] - 2024-04-10
### Changed
- Additional fix dead loop & memory leak in the Authman sync task [#428](https://github.com/rokwire/groups-building-block/issues/428)

## [1.35.0] - 2024-04-05
### Changed
- Additional refactor authman automatic sync task[#428](https://github.com/rokwire/groups-building-block/issues/428)

## [1.34.0] - 2024-03-22
### Changed
- Refactor Authman automatic sync task [#428](https://github.com/rokwire/groups-building-block/issues/428)

## [1.33.0] - 2024-03-06
### Added
- Update the schema for Rokwire analytics api for Splunk ingest [#429](https://github.com/rokwire/groups-building-block/issues/429)

## [1.32.1] - 2024-02-28
### Fixed
- Additional fix related to membership & whole group deletion if the user is the only admin [#425](https://github.com/rokwire/groups-building-block/issues/425)

## [1.32.0] - 2024-02-28
### Fixed
- DELETE api/user API does not remove all user activity in groups [#425](https://github.com/rokwire/groups-building-block/issues/425)

## [1.31.0] - 2024-02-15
### Changed
- Group Admin and Event Admin roles should be treated separately [#423](https://github.com/rokwire/groups-building-block/issues/423)

## [1.30.1] - 2024-02-07
### Fixed
- Additional fix for delete event mappings[#417](https://github.com/rokwire/groups-building-block/issues/417)

## [1.30.0] - 2024-02-07
### Added
- Retrieve group ids by event Id [#416](https://github.com/rokwire/groups-building-block/issues/416)
- Update the set of groups that event is published to [#417](https://github.com/rokwire/groups-building-block/issues/417)

## [1.29.0] - 2024-02-06
### Changed
- Do not load "unpublished" events [#414](https://github.com/rokwire/groups-building-block/issues/414)

## [1.28.2] - 2024-02-01
### Fixed
- Additional NPE fix [#411](https://github.com/rokwire/groups-building-block/issues/411)

## [1.28.1] - 2024-02-01
### Added
- Provision all group admins as Event admins [#411](https://github.com/rokwire/groups-building-block/issues/411)

## [1.28.0] - 2024-01-30
### Changed
- Disable automatic event memership provision for group events [#411](https://github.com/rokwire/groups-building-block/issues/411)

## [1.27.3] - 2024-01-05
### Added
- Ability to select event admins when creating event linked to multiple [#408](https://github.com/rokwire/groups-building-block/issues/408)

## [1.27.2] - 2023-11-08
### Changed
- Additional fix of api docs [#405](https://github.com/rokwire/groups-building-block/issues/405)

## [1.27.1] - 2023-11-08
### Changed
- Restructure api doc - client & admin grouping [#405](https://github.com/rokwire/groups-building-block/issues/405)

## [1.27.0] - 2023-11-08
### Added
- New V3 admin API for linking event to set of groups [#403](https://github.com/rokwire/groups-building-block/issues/403)

## [1.26.0] - 2023-10-18
### Changed
- Refactor create and update group logic and resolve the risk of single point of failure. [#401](https://github.com/rokwire/groups-building-block/issues/401)

## [1.25.0] - 2023-10-11
### Fixed
- Fix bad handling of the unique group title index [#399](https://github.com/rokwire/groups-building-block/issues/399)

## [1.24.0] - 2023-10-10
### Fixed
- V3 Load events does not respect time filter [#396](https://github.com/rokwire/groups-building-block/issues/396)

## [1.23.0] - 2023-09-27
### Added
- Implement PUT api/group/{id}/events/v3 API for group calendar events [#394](https://github.com/rokwire/groups-building-block/issues/394)

## [1.22.0] - 2023-09-26
### Added
- Integrate Calendar BB for group events [#392](https://github.com/rokwire/groups-building-block/issues/392)
- Create an adaptor for requesting Calendar BB for dealing with group events [#391](https://github.com/rokwire/groups-building-block/issues/391)

## [1.21.0] - 2023-09-19
### Changed
- Updated libraries and docker container due to vulnerabilities along with the original ticket[#386](https://github.com/rokwire/groups-building-block/issues/386)
### Fixed
- Groups member sorting should be sorting by name [#386](https://github.com/rokwire/groups-building-block/issues/386)

## [1.20.0] - 2023-08-14
### Added
- More Analytics APIs and improvements for getting groups, posts and members [#382](https://github.com/rokwire/groups-building-block/issues/382)

## [1.19.0] - 2023-08-03
### Added
- Analytics API for getting posts [#382](https://github.com/rokwire/groups-building-block/issues/382)
- Prepare for deployment in OpenShift [#379](https://github.com/rokwire/groups-building-block/issues/379)

## [1.18.2] - 2023-05-03
- Fix research groups handling for the internal APIs [#376](https://github.com/rokwire/groups-building-block/issues/376)

## [1.18.1] - 2023-05-02
- Fix bad attributes migration for category & tags [#374](https://github.com/rokwire/groups-building-block/issues/374)

## [1.18.0] - 2023-04-12
### Added
- Improve FCM messages differenciate normal groups and research projects [#370](https://github.com/rokwire/groups-building-block/issues/370)

## [1.17.0] - 2023-04-11
### Changed
- Enable support of can_join_automatically flag for research groups [#368](https://github.com/rokwire/groups-building-block/issues/368)

## [1.16.4] - 2023-04-04
### Fixed
- Fix sending notifications when creating new group [#366](https://github.com/rokwire/groups-building-block/issues/366)

## [1.16.3] - 2023-03-28
### Fixed
- Unable to store group web_url [#364](https://github.com/rokwire/groups-building-block/issues/364)

## [1.16.2] - 2023-03-15
### Fixed
- Internal create event api crashes woth error 500 bug [#360](https://github.com/rokwire/groups-building-block/issues/357)

## [1.16.1] - 2023-02-14
### Fixed
- Fix cast error within Tags backward compatibility handling [#357](https://github.com/rokwire/groups-building-block/issues/357)

## [1.16.0] - 2023-02-07
### Added
- Introduce category and tags backward compatibility [#355](https://github.com/rokwire/groups-building-block/issues/355)

## [1.15.0] - 2023-02-01
### Added
- Add indexes for the nested attributes [#351](https://github.com/rokwire/groups-building-block/issues/351)
### Changed
- Remove category validation on create & update group operations [#352](https://github.com/rokwire/groups-building-block/issues/352)

## [1.14.0] - 2023-01-30
### Added
- Integrate govulncheck within the build process [#319](https://github.com/rokwire/groups-building-block/issues/319)
### Changed
- Rename group filters to attributes [#348](https://github.com/rokwire/groups-building-block/issues/348)

## [1.13.0] - 2023-01-26
### Added
- Implement content filters [#344](https://github.com/rokwire/groups-building-block/issues/344)

## [1.12.4] - 2023-03-20
### Fixed
- Hotfix of [#360] internal API for creating an event (as v1.12.4) [#362](https://github.com/rokwire/groups-building-block/issues/362)

## [1.12.3] - 2023-01-23
### Security
- Use admin token check for delete group membership admin API

## [1.12.2] - 2023-01-23
### Fixed
- Incorrect membership "status" for admins in managed group sync [#341](https://github.com/rokwire/groups-building-block/issues/341)

## [1.12.1] - 2023-01-23
### Fixed
- Additional fixes that improves the admin client APIs [#339](https://github.com/rokwire/groups-building-block/issues/339)

## [1.12.0] - 2023-01-20
### Added
- Add membership retrieve, update & delete admin APIs [#339](https://github.com/rokwire/groups-building-block/issues/339)

## [1.11.0] - 2023-01-13
### Added
- Create internal API for updating group's date updated [#335](https://github.com/rokwire/groups-building-block/issues/335)

## [1.10.1] - 2023-01-10
### Changed
- Split date modified field and introduce member & managed member modified date fields [#330](https://github.com/rokwire/groups-building-block/issues/330)

## [1.9.5] - 2023-01-04
### Changed
- Report of offensive speech automatic title [#328](https://github.com/rokwire/groups-building-block/issues/328)

## [1.9.4] - 2022-12-21
### Changed
- Group admins must not see direct messages if they are not listed explicitly within. the ACL list[#326](https://github.com/rokwire/groups-building-block/issues/326)

## [1.9.3] - 2022-12-20
### Fixed
- Delete group post request fails [#321](https://github.com/rokwire/groups-building-block/issues/321)

## [1.9.2] - 2022-12-14
### Fixed
- Admin must make posts and reactions no matter of group settings [#315](https://github.com/rokwire/groups-building-block/issues/315)

## [1.9.1] - 2022-12-14
### Changed 
- Change the group sorting only to title [#313](https://github.com/rokwire/groups-building-block/issues/313)
### Fixed
- Fix backward compatibility for old clients which don't support group settings [#311](https://github.com/rokwire/groups-building-block/issues/311)


## [1.9.0] - 2022-12-07
### Added
- Add group settings and preferences [#309](https://github.com/rokwire/groups-building-block/issues/309)

## [1.8.0] - 2022-12-01
### Added
- Send notification to potential research group candidates [#298](https://github.com/rokwire/groups-building-block/issues/298)

## [1.7.6] - 2022-11-28
### Fixed
- Fix inappropriate permission check in GET /api/group/{groupId}/posts/{postId} request [#305](https://github.com/rokwire/groups-building-block/issues/305)

## [1.7.5] - 2022-11-23
### Changed
- Upgrade auth library [#303](https://github.com/rokwire/groups-building-block/issues/303)

## [1.7.4] - 2022-11-22
### Changed
- Disable auto join feature for research groups [#301](https://github.com/rokwire/groups-building-block/issues/301)

## [1.7.3] - 2022-11-21
### Fixed
- Count of users matching research profile wrong for empty profile [#299](https://github.com/rokwire/groups-building-block/issues/299)

## [1.7.2] - 2022-11-18
### Added
- Set appID and orgID for notifications [#268](https://github.com/rokwire/groups-building-block/issues/268)

## [1.7.1] - 2022-11-18
### Added
- Add ability to exclude user's groups from response [#295](https://github.com/rokwire/groups-building-block/issues/295)
### Fixed
- Bad title index produce wrong client error for unique title violation [#296](https://github.com/rokwire/groups-building-block/issues/296)

## [1.7.0] - 2022-11-16
### Added
- Add API to get count of users matching research profile [#291](https://github.com/rokwire/groups-building-block/issues/291)
### Changed
- Upgrade auth library [#290](https://github.com/rokwire/groups-building-block/issues/290)

## [1.6.7] - 2022-11-16
### Changed
- Improvement of the original ticket: (research_confirmation is renamed to research_consent_statement and added new field with name research_consent_details)[#288](https://github.com/rokwire/groups-building-block/issues/288)

## [1.6.6] - 2022-11-15
### Added
- Add research_confirmation field within the group [#288](https://github.com/rokwire/groups-building-block/issues/288)
- Bad transaction handling on delete post and delete user data [#287](https://github.com/rokwire/groups-building-block/issues/287)

## [1.6.5] - 2022-11-14
### Fixed
- Wrong property name usage for membership notification preferences for create/update membership records [#285](https://github.com/rokwire/groups-building-block/issues/285)

## [1.6.4] - 2022-11-10
### Fixed
GET /v2/groups doesn't support anonymous users (tokens) [#282](https://github.com/rokwire/groups-building-block/issues/282)

## [1.6.3] - 2022-11-09
### Changed
- Included additional setting to mute all notifications to the original feature [#270](https://github.com/rokwire/groups-building-block/issues/270)
### Fixed
- Fix bad group stats bug [#279](https://github.com/rokwire/groups-building-block/issues/279)

## [1.6.2] - 2022-11-03
### Added
- Override update notifications preferences [#270](https://github.com/rokwire/groups-building-block/issues/270)
- Group notification internal API [#241](https://github.com/rokwire/groups-building-block/issues/241)
- Introduce research groups [#276](https://github.com/rokwire/groups-building-block/issues/276)

## [1.6.1] - 2022-10-12
### Changed
- Finish the transition process of splitting the group record and membership list on two separate collections [#238](https://github.com/rokwire/groups-building-block/issues/238)
- Store group stats [#227](https://github.com/rokwire/groups-building-block/issues/227)

## [1.5.74] - 2022-09-30
### Added
- Allow editing & deleting of a managed groups only if managed_group_admin permission presents for the user [#263](https://github.com/rokwire/groups-building-block/issues/263)

## [1.5.73] - 2022-09-28
### Fixed
- Returning the empty strings for the privacy(public) group members response [#261](https://github.com/rokwire/groups-building-block/issues/261)

## [1.5.72] - 2022-09-27
### Fixed
- Fix Get Group Members [#259](https://github.com/rokwire/groups-building-block/issues/259)

## [1.5.71] - 2022-09-26
### Added
- Set privacy members dependence [#257](https://github.com/rokwire/groups-building-block/issues/257)

## [1.5.70] - 2022-09-19
### Fixed
- Fix inconsistent mix of memberships between the groups & group_membership collections [#252](https://github.com/rokwire/groups-building-block/issues/252)

## [1.5.69] - 2022-09-16
### Added
- Implement additional flag for including hidden groups while searching for group name[#253](https://github.com/rokwire/groups-building-block/issues/253)

## [1.5.68] - 2022-09-12
### Fixed
- Exception on get group posts [#250](https://github.com/rokwire/groups-building-block/issues/250)

## [1.5.67] - 2022-09-12
### Added
- Implement an API that returns a single Post [#244](https://github.com/rokwire/groups-building-block/issues/244)
- Add reactions to posts [#242](https://github.com/rokwire/groups-building-block/issues/242)
- Expose DELETE /api/int/group/{group-id}/events/{event-id} API for using by Events Manager [#236](https://github.com/rokwire/groups-building-block/issues/236)
- Retrieve members by list of account IDs [#246](https://github.com/rokwire/groups-building-block/issues/246)

## [1.5.66] - 2022-08-24
### Fixed
- Fix wrong groups pagination [#232](https://github.com/rokwire/groups-building-block/issues/232)

## [1.5.65] - 2022-08-17
### Fixed
- Maximum Mongo document size limit for groups [#222](https://github.com/rokwire/groups-building-block/issues/222)

## [1.5.64] - 2022-08-10
### Fixed
- Authman groups members missing [#218](https://github.com/rokwire/groups-building-block/issues/218)

## [1.5.63] - 2022-08-09
### Fixed
- Fix merge issues

## [1.5.62] - 2022-08-08
### Added
- Improve managed group admin assignment and synchronization [#209](https://github.com/rokwire/groups-building-block/issues/209)

## [1.5.61] - 2022-08-05
### Added
- Introduce V2 group APIs and improve the legacy with additional filter options  [#212](https://github.com/rokwire/groups-building-block/issues/212)
  - Introduced V2 APIs (the members list is omitted from the v1 response):
    - GET /api/v2/groups
    - GET /api/v2/groups/{id}
    - GET /api/v2/user/groups
    - GET /api/admin/v2/groups
    - GET /api/admin/v2/groups/{id}
    - GET /api/admin/v2/user/groups
    - GET /api/admin/group/{group-id}/stats
    - GET /api/group/{id}/stats
    - GET /api/group/{group-id}/members

## [1.5.60] - 2022-08-03 
- Test build

## [1.5.59] - 2022-07-29
### Added
- Create internal API for creating a group event by another BB [#210](https://github.com/rokwire/groups-building-block/issues/210)

## [1.5.58] - 2022-07-27
### Added
- Add internal API for retrieving group members by group title [#205](https://github.com/rokwire/groups-building-block/issues/205)

## [1.5.57] - 2022-07-26
### Changed
- Improve report a group post as an abuse [#204](https://github.com/rokwire/groups-building-block/issues/204)

## [1.5.56] - 2022-07-22
### Added
- Introduce admin Authman sync api (POST /admin/authman/synchronize) [#202](https://github.com/rokwire/groups-building-block/issues/202)
### Fixed
- Improve logging of the internal API calls [#200](https://github.com/rokwire/groups-building-block/issues/200)

## [1.5.55] - 2022-07-21
### Fixed
- Authman sync task should add default admins only to the new groups [#198](https://github.com/rokwire/groups-building-block/issues/198)

## [1.5.54] - 2022-07-19
### Changed
- Check the group is eligible for autumn synchronisation before initiate the operation [#196](https://github.com/rokwire/groups-building-block/issues/196)

## [1.5.53] - 2022-07-18
### Changed
- Change the default title of groups transactional FCM messages to "Group - {Group Name}" [#194](https://github.com/rokwire/groups-building-block/issues/194)

## [1.5.52] - 2022-07-15
### Changed
- Set "Academic" category for all Gies auto created groups [#192](https://github.com/rokwire/groups-building-block/issues/192)
### Fixed
- Fix admin authorization [#190](https://github.com/rokwire/groups-building-block/issues/190)

## [1.5.51] - 2022-07-13
### Fixed
- [BUG-UIUC] Groups - editing group settings kicks out all members [#188](https://github.com/rokwire/groups-building-block/issues/188)

## [1.5.50] - 2022-07-12
### Changed
- Expose netID within the membership & user records [#184](https://github.com/rokwire/groups-building-block/issues/163)
- Deprecate ROKWIRE_GS_API_KEY and start using only INTERNAL-API-KEY as internal API authentication mechanism. This  a redo operations of a previous redo changes due to a confirmation [#156](https://github.com/rokwire/groups-building-block/issues/156)

## [1.5.49] - 2022-07-07
### Fixed
- Additional fix for missing member.id on requesting for a group membership [#163](https://github.com/rokwire/groups-building-block/issues/163)

## [1.5.48] - 2022-07-06
### Changed
- Prepare the project to become open source [#146](https://github.com/rokwire/groups-building-block/issues/146)
### Fixed
- Additional fix for missing client_id on creating a new group [#163](https://github.com/rokwire/groups-building-block/issues/163)
- Additional fix for missing member creation date on requesting for a group membership [#163](https://github.com/rokwire/groups-building-block/issues/163)

## [1.5.47] - 2022-07-01
### Changed
- Handle Autumn group pretty name and the default admins [#177](https://github.com/rokwire/groups-building-block/issues/177)

## [1.5.46] - 2022-06-30
### Changed
- Improve report abuse email template [#174](https://github.com/rokwire/groups-building-block/issues/174)

## [1.5.45] - 2022-06-24
### Changed
- Internal Autumn synch API needs to take parameters for stem checks [#167](https://github.com/rokwire/groups-building-block/issues/167)

## [1.5.44] - 2022-06-21
### Fixed
- Additional fix for missing ID on new member request [#163](https://github.com/rokwire/groups-building-block/issues/163)
- Clean polls logic and remove it from the Groups BB [#150](https://github.com/rokwire/groups-building-block/issues/150)

## [1.5.43] - 2022-06-16
### Added
- Add the group member to the autumn group automatically  [#163](https://github.com/rokwire/groups-building-block/issues/163)

## [1.5.42] - 2022-06-08
### Added
- Report a post as abuse [#161](https://github.com/rokwire/groups-building-block/issues/161)

## [1.5.41] - 2022-06-06
### Added
- Implement ability to use post's subject and body as a notification for the all group members [#159](https://github.com/rokwire/groups-building-block/issues/159)

## [1.5.40] - 2022-06-02
### Changed
- Rollback previous changes and add support of the both ROKWIRE_GS_API_KEY & INTERNAL-API-KEY headers for backward compatibility [#156](https://github.com/rokwire/groups-building-block/issues/156)

## [1.5.39] - 2022-06-01
### Changed
- Deprecate ROKWIRE_GS_API_KEY and start using INTERNAL-API-KEY as internal API authentication mechanism [#156](https://github.com/rokwire/groups-building-block/issues/156)

## [1.5.38] - 2022-05-30
### Added
- Add default Authman group admins on Authman group creation[#153](https://github.com/rokwire/groups-building-block/issues/153)

## [1.5.37] - 2022-05-27
### Added
- Implement automatic Authman group creation and membership synchronisation [#153](https://github.com/rokwire/groups-building-block/issues/153)

## [1.5.36] - 2022-05-26
### Added
- Create internal group detail API [#151](https://github.com/rokwire/groups-building-block/issues/151)

## [1.5.35] - 2022-05-18
### Added
- Add support for attendance groups [#147](https://github.com/rokwire/groups-building-block/issues/147)

## [1.5.34] - 2022-05-16
### Added
- Ability to initiate manual Authman synch by group admin [#144](https://github.com/rokwire/groups-building-block/issues/143)

## [1.5.33] - 2022-05-11
### Added
- Add support of closed groups [#143](https://github.com/rokwire/groups-building-block/issues/143)

## [1.5.32] - 2022-05-05
### Fixed
- Additional fix due to broken UIUC client [#132](https://github.com/rokwire/groups-building-block/issues/132)

## [1.5.31] - 2022-05-04
### Fixed 
- Additional fixes for subgroup notifications for posts, polls and events [#140](https://github.com/rokwire/groups-building-block/issues/140)

### Added
- Migrate group polls mapping and move ot to the Groups BB side [#140](https://github.com/rokwire/groups-building-block/issues/140)

## [1.5.30] - 2022-04-28
### Fixed
- Fix auth library usage issues [#138](https://github.com/rokwire/groups-building-block/issues/138)

## [1.5.29] - 2022-04-26
### Changed
- Update Swagger library due to security issue [#135](https://github.com/rokwire/groups-building-block/issues/135)

## [1.5.28] - 2022-04-20
### Added
- Hide groups from search queries with additional flag [#132](https://github.com/rokwire/groups-building-block/issues/132)

## [1.5.27] - 2022-04-14
### Fixed
- Anonymous users need access /groups API too [#130](https://github.com/rokwire/groups-building-block/issues/130)

## [1.5.26] - 2022-04-04
### Added
- Implement additional GET /group/{group-id}/events/v2 api to avoid breaking existing clients [#128](https://github.com/rokwire/groups-building-block/issues/126)

## [1.5.25] - 2022-03-23
### Added
- Add support of members_to for events [#128](https://github.com/rokwire/groups-building-block/issues/126)

## [1.5.24] - 2022-03-10
### Fixed
- Authman settings are not serialised if the group is private and the user is not a member [#126](https://github.com/rokwire/groups-building-block/issues/126)

## [1.5.24] - 2022-03-10
### Fixed
- Authman settings are not serialised if the group is private and the user is not a member [#126](https://github.com/rokwire/groups-building-block/issues/126)

## [1.5.23] - 2022-03-09
### Fixed
- More fixes and improvements for post destination members restriction [#123](https://github.com/rokwire/groups-building-block/issues/123)

## [1.5.22] - 2022-03-08
### Changed
- Limit reply to a specific subset of members [#123](https://github.com/rokwire/groups-building-block/issues/123)

## [1.5.21] - 2022-02-24
### Added
- Additional fix of wrong membership initialization [#122](https://github.com/rokwire/groups-building-block/issues/122)

## [1.5.20] - 2022-02-23
### Changed
- Deprecate and remove member.user.id and use member.user_id [#122](https://github.com/rokwire/groups-building-block/issues/122)

## [1.5.19] - 2022-02-16
### Changed
- Ignore members different from uofinetid [#116](https://github.com/rokwire/groups-building-block/issues/116)

## [1.5.18] - 2022-02-15
### Added
- Additional improvements for Authman sync [#116](https://github.com/rokwire/groups-building-block/issues/116)

## [1.5.17] - 2022-02-14
### Added
- Add additional parameter within the authman user api [#116](https://github.com/rokwire/groups-building-block/issues/116)

## [1.5.16] - 2022-02-11
### Changed
- Add only_admins_can_create_posts flag to the group object [#116](https://github.com/rokwire/groups-building-block/issues/116)

## [1.5.15] - 2022-02-09
### Fixed
- Additional fixes for Login & Authman sync [#106](https://github.com/rokwire/groups-building-block/issues/106)

## [1.5.14] - 2022-02-09
### Fixed
- Additional fixes for Login & Authman sync [#106](https://github.com/rokwire/groups-building-block/issues/106)

## [1.5.13] - 2022-02-08
### Fixed
- Additional fixes for Login & Authman sync [#106](https://github.com/rokwire/groups-building-block/issues/106)

## [1.5.12] - 2022-02-07
### Added
- Additional fixes for Login & Authman sync [#106](https://github.com/rokwire/groups-building-block/issues/106)

## [1.5.11] - 2022-02-03
### Fixed
-Additional fixes for Login & Authman sync [#106](https://github.com/rokwire/groups-building-block/issues/106)

## [1.5.10] - 2022-02-02
### Fixed
- Add internal stats API [#112](https://github.com/rokwire/groups-building-block/issues/112)

## [1.5.9] - 2022-01-31
### Fixed
- Authman sync fixes and improvements [#106](https://github.com/rokwire/groups-building-block/issues/106)

## [1.5.8] - 2022-01-27
### Fixed
- Authman sync fixes and improvements [#106](https://github.com/rokwire/groups-building-block/issues/106)

## [1.5.7] - 2022-01-12
### Fixed
- Authman sync fixes and improvements [#106](https://github.com/rokwire/groups-building-block/issues/106)

## [1.5.6] - 2022-01-10
- Authman sync fixes and improvements [#106](https://github.com/rokwire/groups-building-block/issues/106)

## [1.5.6] - 2022-01-10
### Changed
- Update core auth library and cache the name of the user for Authman sync pupronse [#106](https://github.com/rokwire/groups-building-block/issues/106)

## [1.5.5] - 2022-01-05 
### Changed
- Updated changelog

## [1.5.4] - 2022-01-04 (Rejected)
### Added
- Implement CRUD APIs for Poll mappings [#107](https://github.com/rokwire/groups-building-block/issues/107)

## [1.5.3] - 2021-12-27
### Added
- Add Authman API support [#106](https://github.com/rokwire/groups-building-block/issues/106)

## [1.4.44] - 2021-12-17
### Fixed
- Fix wrong check for admin while getting posts for group [#103](https://github.com/rokwire/groups-building-block/issues/103)

## [1.4.43] - 2021-12-15
### Fixed
- Fix inconsistent is_core_user flag for core user[#100](https://github.com/rokwire/groups-building-block/issues/100)

## [1.4.42] - 2021-12-08
### Added
- Add image_url in the Post model[#96](https://github.com/rokwire/groups-building-block/issues/96)

## [1.4.41] - 2021-12-10
## [1.4.40] - 2021-12-09

## [1.4.39] - 2021-12-08
### Fixed
Fail with error 401 or 403 during the authentication & authorization phase [#91](https://github.com/rokwire/groups-building-block/issues/91)

## [1.4.38] - 2021-12-06
### Fixed
- Don't send notifications to all users [#89](https://github.com/rokwire/groups-building-block/issues/89)<|MERGE_RESOLUTION|>--- conflicted
+++ resolved
@@ -5,14 +5,12 @@
 and this project adheres to [Semantic Versioning](https://semver.org/spec/v2.0.0.html).
 
 ## Unreleased
-<<<<<<< HEAD
 ### Added
 - Consolidate the information, and make it accessible with a single API call [#519](https://github.com/rokwire/groups-building-block/issues/519)
-=======
+
 ## [1.55.0] - 2024-11-13
 ### Added 
 - BBs API to Get groups by group_ids [#521] (https://github.com/rokwire/groups-building-block/issues/521)
->>>>>>> 31b04738
 
 ## [1.54.0] - 2024-10-29
 ### Added 
