--- conflicted
+++ resolved
@@ -5,12 +5,9 @@
 and this project adheres to [Semantic Versioning](https://semver.org/spec/v2.0.0.html).
 
 ## Unreleased
-
-<<<<<<< HEAD
-
-### Added
 - Prepare the project to become open source [#146](https://github.com/rokwire/groups-building-block/issues/146)
-=======
+
+
 ## [1.5.47] - 2022-07-01
 ### Changed
 - Handle Autumn group pretty name and the default admins [#177](https://github.com/rokwire/groups-building-block/issues/177)
@@ -22,12 +19,10 @@
 ## [1.5.45] - 2022-06-24
 ### Changed
 - Internal Autumn synch API needs to take parameters for stem checks [#167](https://github.com/rokwire/groups-building-block/issues/167)
->>>>>>> a41f6551
 
 ## [1.5.44] - 2022-06-21
 ### Fixed
 - Additional fix for missing ID on new member request [#163](https://github.com/rokwire/groups-building-block/issues/163)
-### Changed
 - Clean polls logic and remove it from the Groups BB [#150](https://github.com/rokwire/groups-building-block/issues/150)
 
 ## [1.5.43] - 2022-06-16
