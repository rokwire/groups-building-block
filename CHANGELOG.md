--- conflicted
+++ resolved
@@ -6,10 +6,10 @@
 
 ## Unreleased
 
-<<<<<<< HEAD
-=======
+### Fixed
+- Additional fix on validation [#569](https://github.com/rokwire/groups-building-block/issues/569)
+
 ## [1.64.1] - 2025-05-21
->>>>>>> 4fe11a43
 ### Fixed
 - Rename param name to post_update in UpdateGroupDateUpdated api [#569](https://github.com/rokwire/groups-building-block/issues/569)
 
