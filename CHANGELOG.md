--- conflicted
+++ resolved
@@ -6,16 +6,14 @@
 
 ## Unreleased
 
-<<<<<<< HEAD
 ### Changed
 - Finish the transition process of splitting the group record and membership list on two separate collections [#238](https://github.com/rokwire/groups-building-block/issues/238)
-=======
+
 ## [1.5.68] - 2022-09-12
 ### Fixed
 - Exception on get group posts [#250](https://github.com/rokwire/groups-building-block/issues/250)
 
 ## [1.5.67] - 2022-09-12
->>>>>>> 4b10adb2
 ### Added
 - Implement an API that returns a single Post [#244](https://github.com/rokwire/groups-building-block/issues/244)
 - Add reactions to posts [#242](https://github.com/rokwire/groups-building-block/issues/242)
