--- conflicted
+++ resolved
@@ -5,17 +5,13 @@
 and this project adheres to [Semantic Versioning](https://semver.org/spec/v2.0.0.html).
 
 ## Unreleased
-<<<<<<< HEAD
-### Added
-- Set appID and orgID for notifications [#268](https://github.com/rokwire/groups-building-block/issues/268) 
-=======
 
 ## [1.7.1] - 2022-11-18
 ### Added
 - Add ability to exclude user's groups from response [#295](https://github.com/rokwire/groups-building-block/issues/295)
+- Set appID and orgID for notifications [#268](https://github.com/rokwire/groups-building-block/issues/268)
 ### Fixed
 - Bad title index produce wrong client error for unique title violation [#296](https://github.com/rokwire/groups-building-block/issues/296)
->>>>>>> 16a1452f
 
 ## [1.7.0] - 2022-11-16
 ### Added
