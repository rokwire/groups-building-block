# Changelog
All notable changes to this project will be documented in this file.

The format is based on [Keep a Changelog](https://keepachangelog.com/en/1.0.0/),
and this project adheres to [Semantic Versioning](https://semver.org/spec/v2.0.0.html).

## Unreleased

<<<<<<< HEAD
## [1.4.41] - 2021-12-10
### Fixed
- Additional fix for delete admin APIs [#94](https://github.com/rokwire/groups-building-block/issues/94)

## [1.4.40] - 2021-12-09
### Added
- Added admin APIs for getting/deleting group posts and events and security improvements [#94](https://github.com/rokwire/groups-building-block/issues/94)
=======
## [1.4.42] - 2021-12-08
### Added
- Add image_url in the Post model[#96](https://github.com/rokwire/groups-building-block/issues/96)

## [1.4.41] - 2021-12-10
## [1.4.40] - 2021-12-09
>>>>>>> 044360b1

## [1.4.39] - 2021-12-08
### Fixed
- Fail with error 401 or 403 during the authentication & authorization phase [#91](https://github.com/rokwire/groups-building-block/issues/91)

## [1.4.38] - 2021-12-06
### Fixed
- Don't send notifications to all users [#89](https://github.com/rokwire/groups-building-block/issues/89)<|MERGE_RESOLUTION|>--- conflicted
+++ resolved
@@ -6,26 +6,15 @@
 
 ## Unreleased
 
-<<<<<<< HEAD
-## [1.4.41] - 2021-12-10
-### Fixed
-- Additional fix for delete admin APIs [#94](https://github.com/rokwire/groups-building-block/issues/94)
-
-## [1.4.40] - 2021-12-09
-### Added
-- Added admin APIs for getting/deleting group posts and events and security improvements [#94](https://github.com/rokwire/groups-building-block/issues/94)
-=======
 ## [1.4.42] - 2021-12-08
 ### Added
 - Add image_url in the Post model[#96](https://github.com/rokwire/groups-building-block/issues/96)
 
 ## [1.4.41] - 2021-12-10
 ## [1.4.40] - 2021-12-09
->>>>>>> 044360b1
 
 ## [1.4.39] - 2021-12-08
-### Fixed
-- Fail with error 401 or 403 during the authentication & authorization phase [#91](https://github.com/rokwire/groups-building-block/issues/91)
+Fail with error 401 or 403 during the authentication & authorization phase [#91](https://github.com/rokwire/groups-building-block/issues/91)
 
 ## [1.4.38] - 2021-12-06
 ### Fixed
