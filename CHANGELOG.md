# Changelog
All notable changes to this project will be documented in this file.

The format is based on [Keep a Changelog](https://keepachangelog.com/en/1.0.0/),
and this project adheres to [Semantic Versioning](https://semver.org/spec/v2.0.0.html).

## Unreleased

<<<<<<< HEAD
=======
## [1.42.0] - 2024-06-12
>>>>>>> aa1acd02
### Added
- Delete everything from the database related to the core account  [#463](https://github.com/rokwire/groups-building-block/issues/463)
- Add new permissions for managing group events independently for granting access [#465](https://github.com/rokwire/groups-building-block/issues/465)

## [1.41.0] - 2024-06-05
### Added
- Introduce BBs APIs. Implement aggregate event users. [#459](https://github.com/rokwire/groups-building-block/issues/459)

## [1.40.2] - 2024-06-03
### Fixed
- Fix missing member name and email for a managed group auto sync task [#460](https://github.com/rokwire/groups-building-block/issues/460)

## [1.40.1] - 2024-05-10
### Fixed
- Additional fix and cleanup[#452](https://github.com/rokwire/groups-building-block/issues/452)

## [1.40.0] - 2024-05-09
### Added
- Improve create group admin api [#452](https://github.com/rokwire/groups-building-block/issues/452)

## [1.39.0] - 2024-04-30
### Added
- Improve group events APIs [#450](https://github.com/rokwire/groups-building-block/issues/450)

## [1.38.0] - 2024-04-26
### Added
- Groups rapid fixes and improvements [#447](https://github.com/rokwire/groups-building-block/issues/447)
- Group Create Post adds members by default [#442](https://github.com/rokwire/groups-building-block/issues/442)
- Implement create and update post admin APIs [#448](https://github.com/rokwire/groups-building-block/issues/448)
- API for creating Group for the Admin app [#445](https://github.com/rokwire/groups-building-block/issues/445)
- API for updating group for the Admin app [#446](https://github.com/rokwire/groups-building-block/issues/446)
- Ability to filter authman/manged groups [#441](https://github.com/rokwire/groups-building-block/issues/441)

## [1.37.1] - 2024-04-24
### Fixed
- Additional fix for scheduled posts[#437](https://github.com/rokwire/groups-building-block/issues/437)

## [1.37.0] - 2024-04-24
### Added
- Schedule post in the future [#437](https://github.com/rokwire/groups-building-block/issues/437)

## [1.36.0] - 2024-04-17
### Added
- Split posts and direct messages within the group [#434](https://github.com/rokwire/groups-building-block/issues/434)

## [1.35.1] - 2024-04-10
### Changed
- Additional fix dead loop & memory leak in the Authman sync task [#428](https://github.com/rokwire/groups-building-block/issues/428)

## [1.35.0] - 2024-04-05
### Changed
- Additional refactor authman automatic sync task[#428](https://github.com/rokwire/groups-building-block/issues/428)

## [1.34.0] - 2024-03-22
### Changed
- Refactor Authman automatic sync task [#428](https://github.com/rokwire/groups-building-block/issues/428)

## [1.33.0] - 2024-03-06
### Added
- Update the schema for Rokwire analytics api for Splunk ingest [#429](https://github.com/rokwire/groups-building-block/issues/429)

## [1.32.1] - 2024-02-28
### Fixed
- Additional fix related to membership & whole group deletion if the user is the only admin [#425](https://github.com/rokwire/groups-building-block/issues/425)

## [1.32.0] - 2024-02-28
### Fixed
- DELETE api/user API does not remove all user activity in groups [#425](https://github.com/rokwire/groups-building-block/issues/425)

## [1.31.0] - 2024-02-15
### Changed
- Group Admin and Event Admin roles should be treated separately [#423](https://github.com/rokwire/groups-building-block/issues/423)

## [1.30.1] - 2024-02-07
### Fixed
- Additional fix for delete event mappings[#417](https://github.com/rokwire/groups-building-block/issues/417)

## [1.30.0] - 2024-02-07
### Added
- Retrieve group ids by event Id [#416](https://github.com/rokwire/groups-building-block/issues/416)
- Update the set of groups that event is published to [#417](https://github.com/rokwire/groups-building-block/issues/417)

## [1.29.0] - 2024-02-06
### Changed
- Do not load "unpublished" events [#414](https://github.com/rokwire/groups-building-block/issues/414)

## [1.28.2] - 2024-02-01
### Fixed
- Additional NPE fix [#411](https://github.com/rokwire/groups-building-block/issues/411)

## [1.28.1] - 2024-02-01
### Added
- Provision all group admins as Event admins [#411](https://github.com/rokwire/groups-building-block/issues/411)

## [1.28.0] - 2024-01-30
### Changed
- Disable automatic event memership provision for group events [#411](https://github.com/rokwire/groups-building-block/issues/411)

## [1.27.3] - 2024-01-05
### Added
- Ability to select event admins when creating event linked to multiple [#408](https://github.com/rokwire/groups-building-block/issues/408)

## [1.27.2] - 2023-11-08
### Changed
- Additional fix of api docs [#405](https://github.com/rokwire/groups-building-block/issues/405)

## [1.27.1] - 2023-11-08
### Changed
- Restructure api doc - client & admin grouping [#405](https://github.com/rokwire/groups-building-block/issues/405)

## [1.27.0] - 2023-11-08
### Added
- New V3 admin API for linking event to set of groups [#403](https://github.com/rokwire/groups-building-block/issues/403)

## [1.26.0] - 2023-10-18
### Changed
- Refactor create and update group logic and resolve the risk of single point of failure. [#401](https://github.com/rokwire/groups-building-block/issues/401)

## [1.25.0] - 2023-10-11
### Fixed
- Fix bad handling of the unique group title index [#399](https://github.com/rokwire/groups-building-block/issues/399)

## [1.24.0] - 2023-10-10
### Fixed
- V3 Load events does not respect time filter [#396](https://github.com/rokwire/groups-building-block/issues/396)

## [1.23.0] - 2023-09-27
### Added
- Implement PUT api/group/{id}/events/v3 API for group calendar events [#394](https://github.com/rokwire/groups-building-block/issues/394)

## [1.22.0] - 2023-09-26
### Added
- Integrate Calendar BB for group events [#392](https://github.com/rokwire/groups-building-block/issues/392)
- Create an adaptor for requesting Calendar BB for dealing with group events [#391](https://github.com/rokwire/groups-building-block/issues/391)

## [1.21.0] - 2023-09-19
### Changed
- Updated libraries and docker container due to vulnerabilities along with the original ticket[#386](https://github.com/rokwire/groups-building-block/issues/386)
### Fixed
- Groups member sorting should be sorting by name [#386](https://github.com/rokwire/groups-building-block/issues/386)

## [1.20.0] - 2023-08-14
### Added
- More Analytics APIs and improvements for getting groups, posts and members [#382](https://github.com/rokwire/groups-building-block/issues/382)

## [1.19.0] - 2023-08-03
### Added
- Analytics API for getting posts [#382](https://github.com/rokwire/groups-building-block/issues/382)
- Prepare for deployment in OpenShift [#379](https://github.com/rokwire/groups-building-block/issues/379)

## [1.18.2] - 2023-05-03
- Fix research groups handling for the internal APIs [#376](https://github.com/rokwire/groups-building-block/issues/376)

## [1.18.1] - 2023-05-02
- Fix bad attributes migration for category & tags [#374](https://github.com/rokwire/groups-building-block/issues/374)

## [1.18.0] - 2023-04-12
### Added
- Improve FCM messages differenciate normal groups and research projects [#370](https://github.com/rokwire/groups-building-block/issues/370)

## [1.17.0] - 2023-04-11
### Changed
- Enable support of can_join_automatically flag for research groups [#368](https://github.com/rokwire/groups-building-block/issues/368)

## [1.16.4] - 2023-04-04
### Fixed
- Fix sending notifications when creating new group [#366](https://github.com/rokwire/groups-building-block/issues/366)

## [1.16.3] - 2023-03-28
### Fixed
- Unable to store group web_url [#364](https://github.com/rokwire/groups-building-block/issues/364)

## [1.16.2] - 2023-03-15
### Fixed
- Internal create event api crashes woth error 500 bug [#360](https://github.com/rokwire/groups-building-block/issues/357)

## [1.16.1] - 2023-02-14
### Fixed
- Fix cast error within Tags backward compatibility handling [#357](https://github.com/rokwire/groups-building-block/issues/357)

## [1.16.0] - 2023-02-07
### Added
- Introduce category and tags backward compatibility [#355](https://github.com/rokwire/groups-building-block/issues/355)

## [1.15.0] - 2023-02-01
### Added
- Add indexes for the nested attributes [#351](https://github.com/rokwire/groups-building-block/issues/351)
### Changed
- Remove category validation on create & update group operations [#352](https://github.com/rokwire/groups-building-block/issues/352)

## [1.14.0] - 2023-01-30
### Added
- Integrate govulncheck within the build process [#319](https://github.com/rokwire/groups-building-block/issues/319)
### Changed
- Rename group filters to attributes [#348](https://github.com/rokwire/groups-building-block/issues/348)

## [1.13.0] - 2023-01-26
### Added
- Implement content filters [#344](https://github.com/rokwire/groups-building-block/issues/344)

## [1.12.4] - 2023-03-20
### Fixed
- Hotfix of [#360] internal API for creating an event (as v1.12.4) [#362](https://github.com/rokwire/groups-building-block/issues/362)

## [1.12.3] - 2023-01-23
### Security
- Use admin token check for delete group membership admin API

## [1.12.2] - 2023-01-23
### Fixed
- Incorrect membership "status" for admins in managed group sync [#341](https://github.com/rokwire/groups-building-block/issues/341)

## [1.12.1] - 2023-01-23
### Fixed
- Additional fixes that improves the admin client APIs [#339](https://github.com/rokwire/groups-building-block/issues/339)

## [1.12.0] - 2023-01-20
### Added
- Add membership retrieve, update & delete admin APIs [#339](https://github.com/rokwire/groups-building-block/issues/339)

## [1.11.0] - 2023-01-13
### Added
- Create internal API for updating group's date updated [#335](https://github.com/rokwire/groups-building-block/issues/335)

## [1.10.1] - 2023-01-10
### Changed
- Split date modified field and introduce member & managed member modified date fields [#330](https://github.com/rokwire/groups-building-block/issues/330)

## [1.9.5] - 2023-01-04
### Changed
- Report of offensive speech automatic title [#328](https://github.com/rokwire/groups-building-block/issues/328)

## [1.9.4] - 2022-12-21
### Changed
- Group admins must not see direct messages if they are not listed explicitly within. the ACL list[#326](https://github.com/rokwire/groups-building-block/issues/326)

## [1.9.3] - 2022-12-20
### Fixed
- Delete group post request fails [#321](https://github.com/rokwire/groups-building-block/issues/321)

## [1.9.2] - 2022-12-14
### Fixed
- Admin must make posts and reactions no matter of group settings [#315](https://github.com/rokwire/groups-building-block/issues/315)

## [1.9.1] - 2022-12-14
### Changed 
- Change the group sorting only to title [#313](https://github.com/rokwire/groups-building-block/issues/313)
### Fixed
- Fix backward compatibility for old clients which don't support group settings [#311](https://github.com/rokwire/groups-building-block/issues/311)


## [1.9.0] - 2022-12-07
### Added
- Add group settings and preferences [#309](https://github.com/rokwire/groups-building-block/issues/309)

## [1.8.0] - 2022-12-01
### Added
- Send notification to potential research group candidates [#298](https://github.com/rokwire/groups-building-block/issues/298)

## [1.7.6] - 2022-11-28
### Fixed
- Fix inappropriate permission check in GET /api/group/{groupId}/posts/{postId} request [#305](https://github.com/rokwire/groups-building-block/issues/305)

## [1.7.5] - 2022-11-23
### Changed
- Upgrade auth library [#303](https://github.com/rokwire/groups-building-block/issues/303)

## [1.7.4] - 2022-11-22
### Changed
- Disable auto join feature for research groups [#301](https://github.com/rokwire/groups-building-block/issues/301)

## [1.7.3] - 2022-11-21
### Fixed
- Count of users matching research profile wrong for empty profile [#299](https://github.com/rokwire/groups-building-block/issues/299)

## [1.7.2] - 2022-11-18
### Added
- Set appID and orgID for notifications [#268](https://github.com/rokwire/groups-building-block/issues/268)

## [1.7.1] - 2022-11-18
### Added
- Add ability to exclude user's groups from response [#295](https://github.com/rokwire/groups-building-block/issues/295)
### Fixed
- Bad title index produce wrong client error for unique title violation [#296](https://github.com/rokwire/groups-building-block/issues/296)

## [1.7.0] - 2022-11-16
### Added
- Add API to get count of users matching research profile [#291](https://github.com/rokwire/groups-building-block/issues/291)
### Changed
- Upgrade auth library [#290](https://github.com/rokwire/groups-building-block/issues/290)

## [1.6.7] - 2022-11-16
### Changed
- Improvement of the original ticket: (research_confirmation is renamed to research_consent_statement and added new field with name research_consent_details)[#288](https://github.com/rokwire/groups-building-block/issues/288)

## [1.6.6] - 2022-11-15
### Added
- Add research_confirmation field within the group [#288](https://github.com/rokwire/groups-building-block/issues/288)
- Bad transaction handling on delete post and delete user data [#287](https://github.com/rokwire/groups-building-block/issues/287)

## [1.6.5] - 2022-11-14
### Fixed
- Wrong property name usage for membership notification preferences for create/update membership records [#285](https://github.com/rokwire/groups-building-block/issues/285)

## [1.6.4] - 2022-11-10
### Fixed
GET /v2/groups doesn't support anonymous users (tokens) [#282](https://github.com/rokwire/groups-building-block/issues/282)

## [1.6.3] - 2022-11-09
### Changed
- Included additional setting to mute all notifications to the original feature [#270](https://github.com/rokwire/groups-building-block/issues/270)
### Fixed
- Fix bad group stats bug [#279](https://github.com/rokwire/groups-building-block/issues/279)

## [1.6.2] - 2022-11-03
### Added
- Override update notifications preferences [#270](https://github.com/rokwire/groups-building-block/issues/270)
- Group notification internal API [#241](https://github.com/rokwire/groups-building-block/issues/241)
- Introduce research groups [#276](https://github.com/rokwire/groups-building-block/issues/276)

## [1.6.1] - 2022-10-12
### Changed
- Finish the transition process of splitting the group record and membership list on two separate collections [#238](https://github.com/rokwire/groups-building-block/issues/238)
- Store group stats [#227](https://github.com/rokwire/groups-building-block/issues/227)

## [1.5.74] - 2022-09-30
### Added
- Allow editing & deleting of a managed groups only if managed_group_admin permission presents for the user [#263](https://github.com/rokwire/groups-building-block/issues/263)

## [1.5.73] - 2022-09-28
### Fixed
- Returning the empty strings for the privacy(public) group members response [#261](https://github.com/rokwire/groups-building-block/issues/261)

## [1.5.72] - 2022-09-27
### Fixed
- Fix Get Group Members [#259](https://github.com/rokwire/groups-building-block/issues/259)

## [1.5.71] - 2022-09-26
### Added
- Set privacy members dependence [#257](https://github.com/rokwire/groups-building-block/issues/257)

## [1.5.70] - 2022-09-19
### Fixed
- Fix inconsistent mix of memberships between the groups & group_membership collections [#252](https://github.com/rokwire/groups-building-block/issues/252)

## [1.5.69] - 2022-09-16
### Added
- Implement additional flag for including hidden groups while searching for group name[#253](https://github.com/rokwire/groups-building-block/issues/253)

## [1.5.68] - 2022-09-12
### Fixed
- Exception on get group posts [#250](https://github.com/rokwire/groups-building-block/issues/250)

## [1.5.67] - 2022-09-12
### Added
- Implement an API that returns a single Post [#244](https://github.com/rokwire/groups-building-block/issues/244)
- Add reactions to posts [#242](https://github.com/rokwire/groups-building-block/issues/242)
- Expose DELETE /api/int/group/{group-id}/events/{event-id} API for using by Events Manager [#236](https://github.com/rokwire/groups-building-block/issues/236)
- Retrieve members by list of account IDs [#246](https://github.com/rokwire/groups-building-block/issues/246)

## [1.5.66] - 2022-08-24
### Fixed
- Fix wrong groups pagination [#232](https://github.com/rokwire/groups-building-block/issues/232)

## [1.5.65] - 2022-08-17
### Fixed
- Maximum Mongo document size limit for groups [#222](https://github.com/rokwire/groups-building-block/issues/222)

## [1.5.64] - 2022-08-10
### Fixed
- Authman groups members missing [#218](https://github.com/rokwire/groups-building-block/issues/218)

## [1.5.63] - 2022-08-09
### Fixed
- Fix merge issues

## [1.5.62] - 2022-08-08
### Added
- Improve managed group admin assignment and synchronization [#209](https://github.com/rokwire/groups-building-block/issues/209)

## [1.5.61] - 2022-08-05
### Added
- Introduce V2 group APIs and improve the legacy with additional filter options  [#212](https://github.com/rokwire/groups-building-block/issues/212)
  - Introduced V2 APIs (the members list is omitted from the v1 response):
    - GET /api/v2/groups
    - GET /api/v2/groups/{id}
    - GET /api/v2/user/groups
    - GET /api/admin/v2/groups
    - GET /api/admin/v2/groups/{id}
    - GET /api/admin/v2/user/groups
    - GET /api/admin/group/{group-id}/stats
    - GET /api/group/{id}/stats
    - GET /api/group/{group-id}/members

## [1.5.60] - 2022-08-03 
- Test build

## [1.5.59] - 2022-07-29
### Added
- Create internal API for creating a group event by another BB [#210](https://github.com/rokwire/groups-building-block/issues/210)

## [1.5.58] - 2022-07-27
### Added
- Add internal API for retrieving group members by group title [#205](https://github.com/rokwire/groups-building-block/issues/205)

## [1.5.57] - 2022-07-26
### Changed
- Improve report a group post as an abuse [#204](https://github.com/rokwire/groups-building-block/issues/204)

## [1.5.56] - 2022-07-22
### Added
- Introduce admin Authman sync api (POST /admin/authman/synchronize) [#202](https://github.com/rokwire/groups-building-block/issues/202)
### Fixed
- Improve logging of the internal API calls [#200](https://github.com/rokwire/groups-building-block/issues/200)

## [1.5.55] - 2022-07-21
### Fixed
- Authman sync task should add default admins only to the new groups [#198](https://github.com/rokwire/groups-building-block/issues/198)

## [1.5.54] - 2022-07-19
### Changed
- Check the group is eligible for autumn synchronisation before initiate the operation [#196](https://github.com/rokwire/groups-building-block/issues/196)

## [1.5.53] - 2022-07-18
### Changed
- Change the default title of groups transactional FCM messages to "Group - {Group Name}" [#194](https://github.com/rokwire/groups-building-block/issues/194)

## [1.5.52] - 2022-07-15
### Changed
- Set "Academic" category for all Gies auto created groups [#192](https://github.com/rokwire/groups-building-block/issues/192)
### Fixed
- Fix admin authorization [#190](https://github.com/rokwire/groups-building-block/issues/190)

## [1.5.51] - 2022-07-13
### Fixed
- [BUG-UIUC] Groups - editing group settings kicks out all members [#188](https://github.com/rokwire/groups-building-block/issues/188)

## [1.5.50] - 2022-07-12
### Changed
- Expose netID within the membership & user records [#184](https://github.com/rokwire/groups-building-block/issues/163)
- Deprecate ROKWIRE_GS_API_KEY and start using only INTERNAL-API-KEY as internal API authentication mechanism. This  a redo operations of a previous redo changes due to a confirmation [#156](https://github.com/rokwire/groups-building-block/issues/156)

## [1.5.49] - 2022-07-07
### Fixed
- Additional fix for missing member.id on requesting for a group membership [#163](https://github.com/rokwire/groups-building-block/issues/163)

## [1.5.48] - 2022-07-06
### Changed
- Prepare the project to become open source [#146](https://github.com/rokwire/groups-building-block/issues/146)
### Fixed
- Additional fix for missing client_id on creating a new group [#163](https://github.com/rokwire/groups-building-block/issues/163)
- Additional fix for missing member creation date on requesting for a group membership [#163](https://github.com/rokwire/groups-building-block/issues/163)

## [1.5.47] - 2022-07-01
### Changed
- Handle Autumn group pretty name and the default admins [#177](https://github.com/rokwire/groups-building-block/issues/177)

## [1.5.46] - 2022-06-30
### Changed
- Improve report abuse email template [#174](https://github.com/rokwire/groups-building-block/issues/174)

## [1.5.45] - 2022-06-24
### Changed
- Internal Autumn synch API needs to take parameters for stem checks [#167](https://github.com/rokwire/groups-building-block/issues/167)

## [1.5.44] - 2022-06-21
### Fixed
- Additional fix for missing ID on new member request [#163](https://github.com/rokwire/groups-building-block/issues/163)
- Clean polls logic and remove it from the Groups BB [#150](https://github.com/rokwire/groups-building-block/issues/150)

## [1.5.43] - 2022-06-16
### Added
- Add the group member to the autumn group automatically  [#163](https://github.com/rokwire/groups-building-block/issues/163)

## [1.5.42] - 2022-06-08
### Added
- Report a post as abuse [#161](https://github.com/rokwire/groups-building-block/issues/161)

## [1.5.41] - 2022-06-06
### Added
- Implement ability to use post's subject and body as a notification for the all group members [#159](https://github.com/rokwire/groups-building-block/issues/159)

## [1.5.40] - 2022-06-02
### Changed
- Rollback previous changes and add support of the both ROKWIRE_GS_API_KEY & INTERNAL-API-KEY headers for backward compatibility [#156](https://github.com/rokwire/groups-building-block/issues/156)

## [1.5.39] - 2022-06-01
### Changed
- Deprecate ROKWIRE_GS_API_KEY and start using INTERNAL-API-KEY as internal API authentication mechanism [#156](https://github.com/rokwire/groups-building-block/issues/156)

## [1.5.38] - 2022-05-30
### Added
- Add default Authman group admins on Authman group creation[#153](https://github.com/rokwire/groups-building-block/issues/153)

## [1.5.37] - 2022-05-27
### Added
- Implement automatic Authman group creation and membership synchronisation [#153](https://github.com/rokwire/groups-building-block/issues/153)

## [1.5.36] - 2022-05-26
### Added
- Create internal group detail API [#151](https://github.com/rokwire/groups-building-block/issues/151)

## [1.5.35] - 2022-05-18
### Added
- Add support for attendance groups [#147](https://github.com/rokwire/groups-building-block/issues/147)

## [1.5.34] - 2022-05-16
### Added
- Ability to initiate manual Authman synch by group admin [#144](https://github.com/rokwire/groups-building-block/issues/143)

## [1.5.33] - 2022-05-11
### Added
- Add support of closed groups [#143](https://github.com/rokwire/groups-building-block/issues/143)

## [1.5.32] - 2022-05-05
### Fixed
- Additional fix due to broken UIUC client [#132](https://github.com/rokwire/groups-building-block/issues/132)

## [1.5.31] - 2022-05-04
### Fixed 
- Additional fixes for subgroup notifications for posts, polls and events [#140](https://github.com/rokwire/groups-building-block/issues/140)

### Added
- Migrate group polls mapping and move ot to the Groups BB side [#140](https://github.com/rokwire/groups-building-block/issues/140)

## [1.5.30] - 2022-04-28
### Fixed
- Fix auth library usage issues [#138](https://github.com/rokwire/groups-building-block/issues/138)

## [1.5.29] - 2022-04-26
### Changed
- Update Swagger library due to security issue [#135](https://github.com/rokwire/groups-building-block/issues/135)

## [1.5.28] - 2022-04-20
### Added
- Hide groups from search queries with additional flag [#132](https://github.com/rokwire/groups-building-block/issues/132)

## [1.5.27] - 2022-04-14
### Fixed
- Anonymous users need access /groups API too [#130](https://github.com/rokwire/groups-building-block/issues/130)

## [1.5.26] - 2022-04-04
### Added
- Implement additional GET /group/{group-id}/events/v2 api to avoid breaking existing clients [#128](https://github.com/rokwire/groups-building-block/issues/126)

## [1.5.25] - 2022-03-23
### Added
- Add support of members_to for events [#128](https://github.com/rokwire/groups-building-block/issues/126)

## [1.5.24] - 2022-03-10
### Fixed
- Authman settings are not serialised if the group is private and the user is not a member [#126](https://github.com/rokwire/groups-building-block/issues/126)

## [1.5.24] - 2022-03-10
### Fixed
- Authman settings are not serialised if the group is private and the user is not a member [#126](https://github.com/rokwire/groups-building-block/issues/126)

## [1.5.23] - 2022-03-09
### Fixed
- More fixes and improvements for post destination members restriction [#123](https://github.com/rokwire/groups-building-block/issues/123)

## [1.5.22] - 2022-03-08
### Changed
- Limit reply to a specific subset of members [#123](https://github.com/rokwire/groups-building-block/issues/123)

## [1.5.21] - 2022-02-24
### Added
- Additional fix of wrong membership initialization [#122](https://github.com/rokwire/groups-building-block/issues/122)

## [1.5.20] - 2022-02-23
### Changed
- Deprecate and remove member.user.id and use member.user_id [#122](https://github.com/rokwire/groups-building-block/issues/122)

## [1.5.19] - 2022-02-16
### Changed
- Ignore members different from uofinetid [#116](https://github.com/rokwire/groups-building-block/issues/116)

## [1.5.18] - 2022-02-15
### Added
- Additional improvements for Authman sync [#116](https://github.com/rokwire/groups-building-block/issues/116)

## [1.5.17] - 2022-02-14
### Added
- Add additional parameter within the authman user api [#116](https://github.com/rokwire/groups-building-block/issues/116)

## [1.5.16] - 2022-02-11
### Changed
- Add only_admins_can_create_posts flag to the group object [#116](https://github.com/rokwire/groups-building-block/issues/116)

## [1.5.15] - 2022-02-09
### Fixed
- Additional fixes for Login & Authman sync [#106](https://github.com/rokwire/groups-building-block/issues/106)

## [1.5.14] - 2022-02-09
### Fixed
- Additional fixes for Login & Authman sync [#106](https://github.com/rokwire/groups-building-block/issues/106)

## [1.5.13] - 2022-02-08
### Fixed
- Additional fixes for Login & Authman sync [#106](https://github.com/rokwire/groups-building-block/issues/106)

## [1.5.12] - 2022-02-07
### Added
- Additional fixes for Login & Authman sync [#106](https://github.com/rokwire/groups-building-block/issues/106)

## [1.5.11] - 2022-02-03
### Fixed
-Additional fixes for Login & Authman sync [#106](https://github.com/rokwire/groups-building-block/issues/106)

## [1.5.10] - 2022-02-02
### Fixed
- Add internal stats API [#112](https://github.com/rokwire/groups-building-block/issues/112)

## [1.5.9] - 2022-01-31
### Fixed
- Authman sync fixes and improvements [#106](https://github.com/rokwire/groups-building-block/issues/106)

## [1.5.8] - 2022-01-27
### Fixed
- Authman sync fixes and improvements [#106](https://github.com/rokwire/groups-building-block/issues/106)

## [1.5.7] - 2022-01-12
### Fixed
- Authman sync fixes and improvements [#106](https://github.com/rokwire/groups-building-block/issues/106)

## [1.5.6] - 2022-01-10
- Authman sync fixes and improvements [#106](https://github.com/rokwire/groups-building-block/issues/106)

## [1.5.6] - 2022-01-10
### Changed
- Update core auth library and cache the name of the user for Authman sync pupronse [#106](https://github.com/rokwire/groups-building-block/issues/106)

## [1.5.5] - 2022-01-05 
### Changed
- Updated changelog

## [1.5.4] - 2022-01-04 (Rejected)
### Added
- Implement CRUD APIs for Poll mappings [#107](https://github.com/rokwire/groups-building-block/issues/107)

## [1.5.3] - 2021-12-27
### Added
- Add Authman API support [#106](https://github.com/rokwire/groups-building-block/issues/106)

## [1.4.44] - 2021-12-17
### Fixed
- Fix wrong check for admin while getting posts for group [#103](https://github.com/rokwire/groups-building-block/issues/103)

## [1.4.43] - 2021-12-15
### Fixed
- Fix inconsistent is_core_user flag for core user[#100](https://github.com/rokwire/groups-building-block/issues/100)

## [1.4.42] - 2021-12-08
### Added
- Add image_url in the Post model[#96](https://github.com/rokwire/groups-building-block/issues/96)

## [1.4.41] - 2021-12-10
## [1.4.40] - 2021-12-09

## [1.4.39] - 2021-12-08
### Fixed
Fail with error 401 or 403 during the authentication & authorization phase [#91](https://github.com/rokwire/groups-building-block/issues/91)

## [1.4.38] - 2021-12-06
### Fixed
- Don't send notifications to all users [#89](https://github.com/rokwire/groups-building-block/issues/89)<|MERGE_RESOLUTION|>--- conflicted
+++ resolved
@@ -6,10 +6,7 @@
 
 ## Unreleased
 
-<<<<<<< HEAD
-=======
 ## [1.42.0] - 2024-06-12
->>>>>>> aa1acd02
 ### Added
 - Delete everything from the database related to the core account  [#463](https://github.com/rokwire/groups-building-block/issues/463)
 - Add new permissions for managing group events independently for granting access [#465](https://github.com/rokwire/groups-building-block/issues/465)
