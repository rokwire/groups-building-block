# Changelog
All notable changes to this project will be documented in this file.

The format is based on [Keep a Changelog](https://keepachangelog.com/en/1.0.0/),
and this project adheres to [Semantic Versioning](https://semver.org/spec/v2.0.0.html).

## Unreleased

<<<<<<< HEAD
### Changed
- Finish the transition process of splitting the group record and membership list on two separate collections [#238](https://github.com/rokwire/groups-building-block/issues/238)
=======
## [1.5.70] - 2022-09-19
### Fixed
- Fix inconsistent mix of memberships between the groups & group_membership collections [#252](https://github.com/rokwire/groups-building-block/issues/252)

## [1.5.69] - 2022-09-16
### Added
- Implement additional flag for including hidden groups while searching for group name[#253](https://github.com/rokwire/groups-building-block/issues/253)
>>>>>>> 615c8b45

## [1.5.68] - 2022-09-12
### Fixed
- Exception on get group posts [#250](https://github.com/rokwire/groups-building-block/issues/250)

## [1.5.67] - 2022-09-12
### Added
- Implement an API that returns a single Post [#244](https://github.com/rokwire/groups-building-block/issues/244)
- Add reactions to posts [#242](https://github.com/rokwire/groups-building-block/issues/242)
- Expose DELETE /api/int/group/{group-id}/events/{event-id} API for using by Events Manager [#236](https://github.com/rokwire/groups-building-block/issues/236)
- Retrieve members by list of account IDs [#246](https://github.com/rokwire/groups-building-block/issues/246)

## [1.5.66] - 2022-08-24
### Fixed
- Fix wrong groups pagination [#232](https://github.com/rokwire/groups-building-block/issues/232)

## [1.5.65] - 2022-08-17
### Fixed
- Maximum Mongo document size limit for groups [#222](https://github.com/rokwire/groups-building-block/issues/222)

## [1.5.64] - 2022-08-10
### Fixed
- Authman groups members missing [#218](https://github.com/rokwire/groups-building-block/issues/218)

## [1.5.63] - 2022-08-09
### Fixed
- Fix merge issues

## [1.5.62] - 2022-08-08
### Added
- Improve managed group admin assignment and synchronization [#209](https://github.com/rokwire/groups-building-block/issues/209)

## [1.5.61] - 2022-08-05
### Added
- Introduce V2 group APIs and improve the legacy with additional filter options  [#212](https://github.com/rokwire/groups-building-block/issues/212)
  - Introduced V2 APIs (the members list is omitted from the v1 response):
    - GET /api/v2/groups
    - GET /api/v2/groups/{id}
    - GET /api/v2/user/groups
    - GET /api/admin/v2/groups
    - GET /api/admin/v2/groups/{id}
    - GET /api/admin/v2/user/groups
    - GET /api/admin/group/{group-id}/stats
    - GET /api/group/{id}/stats
    - GET /api/group/{group-id}/members

## [1.5.60] - 2022-08-03 
- Test build

## [1.5.59] - 2022-07-29
### Added
- Create internal API for creating a group event by another BB [#210](https://github.com/rokwire/groups-building-block/issues/210)

## [1.5.58] - 2022-07-27
### Added
- Add internal API for retrieving group members by group title [#205](https://github.com/rokwire/groups-building-block/issues/205)

## [1.5.57] - 2022-07-26
### Changed
- Improve report a group post as an abuse [#204](https://github.com/rokwire/groups-building-block/issues/204)

## [1.5.56] - 2022-07-22
### Added
- Introduce admin Authman sync api (POST /admin/authman/synchronize) [#202](https://github.com/rokwire/groups-building-block/issues/202)
### Fixed
- Improve logging of the internal API calls [#200](https://github.com/rokwire/groups-building-block/issues/200)

## [1.5.55] - 2022-07-21
### Fixed
- Authman sync task should add default admins only to the new groups [#198](https://github.com/rokwire/groups-building-block/issues/198)

## [1.5.54] - 2022-07-19
### Changed
- Check the group is eligible for autumn synchronisation before initiate the operation [#196](https://github.com/rokwire/groups-building-block/issues/196)

## [1.5.53] - 2022-07-18
### Changed
- Change the default title of groups transactional FCM messages to "Group - {Group Name}" [#194](https://github.com/rokwire/groups-building-block/issues/194)

## [1.5.52] - 2022-07-15
### Changed
- Set "Academic" category for all Gies auto created groups [#192](https://github.com/rokwire/groups-building-block/issues/192)
### Fixed
- Fix admin authorization [#190](https://github.com/rokwire/groups-building-block/issues/190)

## [1.5.51] - 2022-07-13
### Fixed
- [BUG-UIUC] Groups - editing group settings kicks out all members [#188](https://github.com/rokwire/groups-building-block/issues/188)

## [1.5.50] - 2022-07-12
### Changed
- Expose netID within the membership & user records [#184](https://github.com/rokwire/groups-building-block/issues/163)
- Deprecate ROKWIRE_GS_API_KEY and start using only INTERNAL-API-KEY as internal API authentication mechanism. This  a redo operations of a previous redo changes due to a confirmation [#156](https://github.com/rokwire/groups-building-block/issues/156)

## [1.5.49] - 2022-07-07
### Fixed
- Additional fix for missing member.id on requesting for a group membership [#163](https://github.com/rokwire/groups-building-block/issues/163)

## [1.5.48] - 2022-07-06
### Changed
- Prepare the project to become open source [#146](https://github.com/rokwire/groups-building-block/issues/146)
### Fixed
- Additional fix for missing client_id on creating a new group [#163](https://github.com/rokwire/groups-building-block/issues/163)
- Additional fix for missing member creation date on requesting for a group membership [#163](https://github.com/rokwire/groups-building-block/issues/163)

## [1.5.47] - 2022-07-01
### Changed
- Handle Autumn group pretty name and the default admins [#177](https://github.com/rokwire/groups-building-block/issues/177)

## [1.5.46] - 2022-06-30
### Changed
- Improve report abuse email template [#174](https://github.com/rokwire/groups-building-block/issues/174)

## [1.5.45] - 2022-06-24
### Changed
- Internal Autumn synch API needs to take parameters for stem checks [#167](https://github.com/rokwire/groups-building-block/issues/167)

## [1.5.44] - 2022-06-21
### Fixed
- Additional fix for missing ID on new member request [#163](https://github.com/rokwire/groups-building-block/issues/163)
- Clean polls logic and remove it from the Groups BB [#150](https://github.com/rokwire/groups-building-block/issues/150)

## [1.5.43] - 2022-06-16
### Added
- Add the group member to the autumn group automatically  [#163](https://github.com/rokwire/groups-building-block/issues/163)

## [1.5.42] - 2022-06-08
### Added
- Report a post as abuse [#161](https://github.com/rokwire/groups-building-block/issues/161)

## [1.5.41] - 2022-06-06
### Added
- Implement ability to use post's subject and body as a notification for the all group members [#159](https://github.com/rokwire/groups-building-block/issues/159)

## [1.5.40] - 2022-06-02
### Changed
- Rollback previous changes and add support of the both ROKWIRE_GS_API_KEY & INTERNAL-API-KEY headers for backward compatibility [#156](https://github.com/rokwire/groups-building-block/issues/156)

## [1.5.39] - 2022-06-01
### Changed
- Deprecate ROKWIRE_GS_API_KEY and start using INTERNAL-API-KEY as internal API authentication mechanism [#156](https://github.com/rokwire/groups-building-block/issues/156)

## [1.5.38] - 2022-05-30
### Added
- Add default Authman group admins on Authman group creation[#153](https://github.com/rokwire/groups-building-block/issues/153)

## [1.5.37] - 2022-05-27
### Added
- Implement automatic Authman group creation and membership synchronisation [#153](https://github.com/rokwire/groups-building-block/issues/153)

## [1.5.36] - 2022-05-26
### Added
- Create internal group detail API [#151](https://github.com/rokwire/groups-building-block/issues/151)

## [1.5.35] - 2022-05-18
### Added
- Add support for attendance groups [#147](https://github.com/rokwire/groups-building-block/issues/147)

## [1.5.34] - 2022-05-16
### Added
- Ability to initiate manual Authman synch by group admin [#144](https://github.com/rokwire/groups-building-block/issues/143)

## [1.5.33] - 2022-05-11
### Added
- Add support of closed groups [#143](https://github.com/rokwire/groups-building-block/issues/143)

## [1.5.32] - 2022-05-05
### Fixed
- Additional fix due to broken UIUC client [#132](https://github.com/rokwire/groups-building-block/issues/132)

## [1.5.31] - 2022-05-04
### Fixed 
- Additional fixes for subgroup notifications for posts, polls and events [#140](https://github.com/rokwire/groups-building-block/issues/140)

### Added
- Migrate group polls mapping and move ot to the Groups BB side [#140](https://github.com/rokwire/groups-building-block/issues/140)

## [1.5.30] - 2022-04-28
### Fixed
- Fix auth library usage issues [#138](https://github.com/rokwire/groups-building-block/issues/138)

## [1.5.29] - 2022-04-26
### Changed
- Update Swagger library due to security issue [#135](https://github.com/rokwire/groups-building-block/issues/135)

## [1.5.28] - 2022-04-20
### Added
- Hide groups from search queries with additional flag [#132](https://github.com/rokwire/groups-building-block/issues/132)

## [1.5.27] - 2022-04-14
### Fixed
- Anonymous users need access /groups API too [#130](https://github.com/rokwire/groups-building-block/issues/130)

## [1.5.26] - 2022-04-04
### Added
- Implement additional GET /group/{group-id}/events/v2 api to avoid breaking existing clients [#128](https://github.com/rokwire/groups-building-block/issues/126)

## [1.5.25] - 2022-03-23
### Added
- Add support of members_to for events [#128](https://github.com/rokwire/groups-building-block/issues/126)

## [1.5.24] - 2022-03-10
### Fixed
- Authman settings are not serialised if the group is private and the user is not a member [#126](https://github.com/rokwire/groups-building-block/issues/126)

## [1.5.24] - 2022-03-10
### Fixed
- Authman settings are not serialised if the group is private and the user is not a member [#126](https://github.com/rokwire/groups-building-block/issues/126)

## [1.5.23] - 2022-03-09
### Fixed
- More fixes and improvements for post destination members restriction [#123](https://github.com/rokwire/groups-building-block/issues/123)

## [1.5.22] - 2022-03-08
### Changed
- Limit reply to a specific subset of members [#123](https://github.com/rokwire/groups-building-block/issues/123)

## [1.5.21] - 2022-02-24
### Added
- Additional fix of wrong membership initialization [#122](https://github.com/rokwire/groups-building-block/issues/122)

## [1.5.20] - 2022-02-23
### Changed
- Deprecate and remove member.user.id and use member.user_id [#122](https://github.com/rokwire/groups-building-block/issues/122)

## [1.5.19] - 2022-02-16
### Changed
- Ignore members different from uofinetid [#116](https://github.com/rokwire/groups-building-block/issues/116)

## [1.5.18] - 2022-02-15
### Added
- Additional improvements for Authman sync [#116](https://github.com/rokwire/groups-building-block/issues/116)

## [1.5.17] - 2022-02-14
### Added
- Add additional parameter within the authman user api [#116](https://github.com/rokwire/groups-building-block/issues/116)

## [1.5.16] - 2022-02-11
### Changed
- Add only_admins_can_create_posts flag to the group object [#116](https://github.com/rokwire/groups-building-block/issues/116)

## [1.5.15] - 2022-02-09
### Fixed
- Additional fixes for Login & Authman sync [#106](https://github.com/rokwire/groups-building-block/issues/106)

## [1.5.14] - 2022-02-09
### Fixed
- Additional fixes for Login & Authman sync [#106](https://github.com/rokwire/groups-building-block/issues/106)

## [1.5.13] - 2022-02-08
### Fixed
- Additional fixes for Login & Authman sync [#106](https://github.com/rokwire/groups-building-block/issues/106)

## [1.5.12] - 2022-02-07
### Added
- Additional fixes for Login & Authman sync [#106](https://github.com/rokwire/groups-building-block/issues/106)

## [1.5.11] - 2022-02-03
### Fixed
-Additional fixes for Login & Authman sync [#106](https://github.com/rokwire/groups-building-block/issues/106)

## [1.5.10] - 2022-02-02
### Fixed
- Add internal stats API [#112](https://github.com/rokwire/groups-building-block/issues/112)

## [1.5.9] - 2022-01-31
### Fixed
- Authman sync fixes and improvements [#106](https://github.com/rokwire/groups-building-block/issues/106)

## [1.5.8] - 2022-01-27
### Fixed
- Authman sync fixes and improvements [#106](https://github.com/rokwire/groups-building-block/issues/106)

## [1.5.7] - 2022-01-12
### Fixed
- Authman sync fixes and improvements [#106](https://github.com/rokwire/groups-building-block/issues/106)

## [1.5.6] - 2022-01-10
- Authman sync fixes and improvements [#106](https://github.com/rokwire/groups-building-block/issues/106)

## [1.5.6] - 2022-01-10
### Changed
- Update core auth library and cache the name of the user for Authman sync pupronse [#106](https://github.com/rokwire/groups-building-block/issues/106)

## [1.5.5] - 2022-01-05 
### Changed
- Updated changelog

## [1.5.4] - 2022-01-04 (Rejected)
### Added
- Implement CRUD APIs for Poll mappings [#107](https://github.com/rokwire/groups-building-block/issues/107)

## [1.5.3] - 2021-12-27
### Added
- Add Authman API support [#106](https://github.com/rokwire/groups-building-block/issues/106)

## [1.4.44] - 2021-12-17
### Fixed
- Fix wrong check for admin while getting posts for group [#103](https://github.com/rokwire/groups-building-block/issues/103)

## [1.4.43] - 2021-12-15
### Fixed
- Fix inconsistent is_core_user flag for core user[#100](https://github.com/rokwire/groups-building-block/issues/100)

## [1.4.42] - 2021-12-08
### Added
- Add image_url in the Post model[#96](https://github.com/rokwire/groups-building-block/issues/96)

## [1.4.41] - 2021-12-10
## [1.4.40] - 2021-12-09

## [1.4.39] - 2021-12-08
### Fixed
Fail with error 401 or 403 during the authentication & authorization phase [#91](https://github.com/rokwire/groups-building-block/issues/91)

## [1.4.38] - 2021-12-06
### Fixed
- Don't send notifications to all users [#89](https://github.com/rokwire/groups-building-block/issues/89)<|MERGE_RESOLUTION|>--- conflicted
+++ resolved
@@ -6,10 +6,8 @@
 
 ## Unreleased
 
-<<<<<<< HEAD
 ### Changed
 - Finish the transition process of splitting the group record and membership list on two separate collections [#238](https://github.com/rokwire/groups-building-block/issues/238)
-=======
 ## [1.5.70] - 2022-09-19
 ### Fixed
 - Fix inconsistent mix of memberships between the groups & group_membership collections [#252](https://github.com/rokwire/groups-building-block/issues/252)
@@ -17,7 +15,6 @@
 ## [1.5.69] - 2022-09-16
 ### Added
 - Implement additional flag for including hidden groups while searching for group name[#253](https://github.com/rokwire/groups-building-block/issues/253)
->>>>>>> 615c8b45
 
 ## [1.5.68] - 2022-09-12
 ### Fixed
