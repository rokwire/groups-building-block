# Changelog
All notable changes to this project will be documented in this file.

The format is based on [Keep a Changelog](https://keepachangelog.com/en/1.0.0/),
and this project adheres to [Semantic Versioning](https://semver.org/spec/v2.0.0.html).

## Unreleased

<<<<<<< HEAD
=======
## [1.46.1] - 2024-07-11
### Fixed
- Do not send polls and direct message notifications as muted when they are not [#477](https://github.com/rokwire/groups-building-block/issues/477)

## [1.46.0] - 2024-07-10
### Added
- Admin API for adding group members by NetIDs [#458](https://github.com/rokwire/groups-building-block/issues/458)

## [1.45.2] - 2024-07-01
### Fixed
- Update direct messages notification pattern [#475](https://github.com/rokwire/groups-building-block/issues/475)


## [1.45.1] - 2024-06-26
### Changed
- Use all_bbs_groups & get_aggregated-users permissions for BBs APIs (Additional change) [#473](https://github.com/rokwire/groups-building-block/issues/473)

## [1.45.0] - 2024-06-26
### Changed
- Use all_bbs_groups permissions for all BBs APIs [#473](https://github.com/rokwire/groups-building-block/issues/473)

## [1.44.0] - 2024-06-24
>>>>>>> cd478d3b
### Added
- Include sender, post content and action in group post notification body [#457](https://github.com/rokwire/groups-building-block/issues/457)
- Send post notification only to the creator of the post [#372](https://github.com/rokwire/groups-building-block/issues/372)

## [1.43.0] - 2024-06-19
### Added
- Provide Replies when loading single Post [#468](https://github.com/rokwire/groups-building-block/issues/468)
- Create Group Report Abuse API [#456](https://github.com/rokwire/groups-building-block/issues/456)

## [1.42.0] - 2024-06-12
### Changed
- Updated golang & alpine Docker container versions
### Added
- Delete everything from the database related to the core account  [#463](https://github.com/rokwire/groups-building-block/issues/463)
- Add new permissions for managing group events independently for granting access [#465](https://github.com/rokwire/groups-building-block/issues/465)

## [1.41.0] - 2024-06-05
### Added
- Introduce BBs APIs. Implement aggregate event users. [#459](https://github.com/rokwire/groups-building-block/issues/459)

## [1.40.2] - 2024-06-03
### Fixed
- Fix missing member name and email for a managed group auto sync task [#460](https://github.com/rokwire/groups-building-block/issues/460)

## [1.40.1] - 2024-05-10
### Fixed
- Additional fix and cleanup[#452](https://github.com/rokwire/groups-building-block/issues/452)

## [1.40.0] - 2024-05-09
### Added
- Improve create group admin api [#452](https://github.com/rokwire/groups-building-block/issues/452)

## [1.39.0] - 2024-04-30
### Added
- Improve group events APIs [#450](https://github.com/rokwire/groups-building-block/issues/450)

## [1.38.0] - 2024-04-26
### Added
- Groups rapid fixes and improvements [#447](https://github.com/rokwire/groups-building-block/issues/447)
- Group Create Post adds members by default [#442](https://github.com/rokwire/groups-building-block/issues/442)
- Implement create and update post admin APIs [#448](https://github.com/rokwire/groups-building-block/issues/448)
- API for creating Group for the Admin app [#445](https://github.com/rokwire/groups-building-block/issues/445)
- API for updating group for the Admin app [#446](https://github.com/rokwire/groups-building-block/issues/446)
- Ability to filter authman/manged groups [#441](https://github.com/rokwire/groups-building-block/issues/441)

## [1.37.1] - 2024-04-24
### Fixed
- Additional fix for scheduled posts[#437](https://github.com/rokwire/groups-building-block/issues/437)

## [1.37.0] - 2024-04-24
### Added
- Schedule post in the future [#437](https://github.com/rokwire/groups-building-block/issues/437)

## [1.36.0] - 2024-04-17
### Added
- Split posts and direct messages within the group [#434](https://github.com/rokwire/groups-building-block/issues/434)

## [1.35.1] - 2024-04-10
### Changed
- Additional fix dead loop & memory leak in the Authman sync task [#428](https://github.com/rokwire/groups-building-block/issues/428)

## [1.35.0] - 2024-04-05
### Changed
- Additional refactor authman automatic sync task[#428](https://github.com/rokwire/groups-building-block/issues/428)

## [1.34.0] - 2024-03-22
### Changed
- Refactor Authman automatic sync task [#428](https://github.com/rokwire/groups-building-block/issues/428)

## [1.33.0] - 2024-03-06
### Added
- Update the schema for Rokwire analytics api for Splunk ingest [#429](https://github.com/rokwire/groups-building-block/issues/429)

## [1.32.1] - 2024-02-28
### Fixed
- Additional fix related to membership & whole group deletion if the user is the only admin [#425](https://github.com/rokwire/groups-building-block/issues/425)

## [1.32.0] - 2024-02-28
### Fixed
- DELETE api/user API does not remove all user activity in groups [#425](https://github.com/rokwire/groups-building-block/issues/425)

## [1.31.0] - 2024-02-15
### Changed
- Group Admin and Event Admin roles should be treated separately [#423](https://github.com/rokwire/groups-building-block/issues/423)

## [1.30.1] - 2024-02-07
### Fixed
- Additional fix for delete event mappings[#417](https://github.com/rokwire/groups-building-block/issues/417)

## [1.30.0] - 2024-02-07
### Added
- Retrieve group ids by event Id [#416](https://github.com/rokwire/groups-building-block/issues/416)
- Update the set of groups that event is published to [#417](https://github.com/rokwire/groups-building-block/issues/417)

## [1.29.0] - 2024-02-06
### Changed
- Do not load "unpublished" events [#414](https://github.com/rokwire/groups-building-block/issues/414)

## [1.28.2] - 2024-02-01
### Fixed
- Additional NPE fix [#411](https://github.com/rokwire/groups-building-block/issues/411)

## [1.28.1] - 2024-02-01
### Added
- Provision all group admins as Event admins [#411](https://github.com/rokwire/groups-building-block/issues/411)

## [1.28.0] - 2024-01-30
### Changed
- Disable automatic event memership provision for group events [#411](https://github.com/rokwire/groups-building-block/issues/411)

## [1.27.3] - 2024-01-05
### Added
- Ability to select event admins when creating event linked to multiple [#408](https://github.com/rokwire/groups-building-block/issues/408)

## [1.27.2] - 2023-11-08
### Changed
- Additional fix of api docs [#405](https://github.com/rokwire/groups-building-block/issues/405)

## [1.27.1] - 2023-11-08
### Changed
- Restructure api doc - client & admin grouping [#405](https://github.com/rokwire/groups-building-block/issues/405)

## [1.27.0] - 2023-11-08
### Added
- New V3 admin API for linking event to set of groups [#403](https://github.com/rokwire/groups-building-block/issues/403)

## [1.26.0] - 2023-10-18
### Changed
- Refactor create and update group logic and resolve the risk of single point of failure. [#401](https://github.com/rokwire/groups-building-block/issues/401)

## [1.25.0] - 2023-10-11
### Fixed
- Fix bad handling of the unique group title index [#399](https://github.com/rokwire/groups-building-block/issues/399)

## [1.24.0] - 2023-10-10
### Fixed
- V3 Load events does not respect time filter [#396](https://github.com/rokwire/groups-building-block/issues/396)

## [1.23.0] - 2023-09-27
### Added
- Implement PUT api/group/{id}/events/v3 API for group calendar events [#394](https://github.com/rokwire/groups-building-block/issues/394)

## [1.22.0] - 2023-09-26
### Added
- Integrate Calendar BB for group events [#392](https://github.com/rokwire/groups-building-block/issues/392)
- Create an adaptor for requesting Calendar BB for dealing with group events [#391](https://github.com/rokwire/groups-building-block/issues/391)

## [1.21.0] - 2023-09-19
### Changed
- Updated libraries and docker container due to vulnerabilities along with the original ticket[#386](https://github.com/rokwire/groups-building-block/issues/386)
### Fixed
- Groups member sorting should be sorting by name [#386](https://github.com/rokwire/groups-building-block/issues/386)

## [1.20.0] - 2023-08-14
### Added
- More Analytics APIs and improvements for getting groups, posts and members [#382](https://github.com/rokwire/groups-building-block/issues/382)

## [1.19.0] - 2023-08-03
### Added
- Analytics API for getting posts [#382](https://github.com/rokwire/groups-building-block/issues/382)
- Prepare for deployment in OpenShift [#379](https://github.com/rokwire/groups-building-block/issues/379)

## [1.18.2] - 2023-05-03
- Fix research groups handling for the internal APIs [#376](https://github.com/rokwire/groups-building-block/issues/376)

## [1.18.1] - 2023-05-02
- Fix bad attributes migration for category & tags [#374](https://github.com/rokwire/groups-building-block/issues/374)

## [1.18.0] - 2023-04-12
### Added
- Improve FCM messages differenciate normal groups and research projects [#370](https://github.com/rokwire/groups-building-block/issues/370)

## [1.17.0] - 2023-04-11
### Changed
- Enable support of can_join_automatically flag for research groups [#368](https://github.com/rokwire/groups-building-block/issues/368)

## [1.16.4] - 2023-04-04
### Fixed
- Fix sending notifications when creating new group [#366](https://github.com/rokwire/groups-building-block/issues/366)

## [1.16.3] - 2023-03-28
### Fixed
- Unable to store group web_url [#364](https://github.com/rokwire/groups-building-block/issues/364)

## [1.16.2] - 2023-03-15
### Fixed
- Internal create event api crashes woth error 500 bug [#360](https://github.com/rokwire/groups-building-block/issues/357)

## [1.16.1] - 2023-02-14
### Fixed
- Fix cast error within Tags backward compatibility handling [#357](https://github.com/rokwire/groups-building-block/issues/357)

## [1.16.0] - 2023-02-07
### Added
- Introduce category and tags backward compatibility [#355](https://github.com/rokwire/groups-building-block/issues/355)

## [1.15.0] - 2023-02-01
### Added
- Add indexes for the nested attributes [#351](https://github.com/rokwire/groups-building-block/issues/351)
### Changed
- Remove category validation on create & update group operations [#352](https://github.com/rokwire/groups-building-block/issues/352)

## [1.14.0] - 2023-01-30
### Added
- Integrate govulncheck within the build process [#319](https://github.com/rokwire/groups-building-block/issues/319)
### Changed
- Rename group filters to attributes [#348](https://github.com/rokwire/groups-building-block/issues/348)

## [1.13.0] - 2023-01-26
### Added
- Implement content filters [#344](https://github.com/rokwire/groups-building-block/issues/344)

## [1.12.4] - 2023-03-20
### Fixed
- Hotfix of [#360] internal API for creating an event (as v1.12.4) [#362](https://github.com/rokwire/groups-building-block/issues/362)

## [1.12.3] - 2023-01-23
### Security
- Use admin token check for delete group membership admin API

## [1.12.2] - 2023-01-23
### Fixed
- Incorrect membership "status" for admins in managed group sync [#341](https://github.com/rokwire/groups-building-block/issues/341)

## [1.12.1] - 2023-01-23
### Fixed
- Additional fixes that improves the admin client APIs [#339](https://github.com/rokwire/groups-building-block/issues/339)

## [1.12.0] - 2023-01-20
### Added
- Add membership retrieve, update & delete admin APIs [#339](https://github.com/rokwire/groups-building-block/issues/339)

## [1.11.0] - 2023-01-13
### Added
- Create internal API for updating group's date updated [#335](https://github.com/rokwire/groups-building-block/issues/335)

## [1.10.1] - 2023-01-10
### Changed
- Split date modified field and introduce member & managed member modified date fields [#330](https://github.com/rokwire/groups-building-block/issues/330)

## [1.9.5] - 2023-01-04
### Changed
- Report of offensive speech automatic title [#328](https://github.com/rokwire/groups-building-block/issues/328)

## [1.9.4] - 2022-12-21
### Changed
- Group admins must not see direct messages if they are not listed explicitly within. the ACL list[#326](https://github.com/rokwire/groups-building-block/issues/326)

## [1.9.3] - 2022-12-20
### Fixed
- Delete group post request fails [#321](https://github.com/rokwire/groups-building-block/issues/321)

## [1.9.2] - 2022-12-14
### Fixed
- Admin must make posts and reactions no matter of group settings [#315](https://github.com/rokwire/groups-building-block/issues/315)

## [1.9.1] - 2022-12-14
### Changed 
- Change the group sorting only to title [#313](https://github.com/rokwire/groups-building-block/issues/313)
### Fixed
- Fix backward compatibility for old clients which don't support group settings [#311](https://github.com/rokwire/groups-building-block/issues/311)


## [1.9.0] - 2022-12-07
### Added
- Add group settings and preferences [#309](https://github.com/rokwire/groups-building-block/issues/309)

## [1.8.0] - 2022-12-01
### Added
- Send notification to potential research group candidates [#298](https://github.com/rokwire/groups-building-block/issues/298)

## [1.7.6] - 2022-11-28
### Fixed
- Fix inappropriate permission check in GET /api/group/{groupId}/posts/{postId} request [#305](https://github.com/rokwire/groups-building-block/issues/305)

## [1.7.5] - 2022-11-23
### Changed
- Upgrade auth library [#303](https://github.com/rokwire/groups-building-block/issues/303)

## [1.7.4] - 2022-11-22
### Changed
- Disable auto join feature for research groups [#301](https://github.com/rokwire/groups-building-block/issues/301)

## [1.7.3] - 2022-11-21
### Fixed
- Count of users matching research profile wrong for empty profile [#299](https://github.com/rokwire/groups-building-block/issues/299)

## [1.7.2] - 2022-11-18
### Added
- Set appID and orgID for notifications [#268](https://github.com/rokwire/groups-building-block/issues/268)

## [1.7.1] - 2022-11-18
### Added
- Add ability to exclude user's groups from response [#295](https://github.com/rokwire/groups-building-block/issues/295)
### Fixed
- Bad title index produce wrong client error for unique title violation [#296](https://github.com/rokwire/groups-building-block/issues/296)

## [1.7.0] - 2022-11-16
### Added
- Add API to get count of users matching research profile [#291](https://github.com/rokwire/groups-building-block/issues/291)
### Changed
- Upgrade auth library [#290](https://github.com/rokwire/groups-building-block/issues/290)

## [1.6.7] - 2022-11-16
### Changed
- Improvement of the original ticket: (research_confirmation is renamed to research_consent_statement and added new field with name research_consent_details)[#288](https://github.com/rokwire/groups-building-block/issues/288)

## [1.6.6] - 2022-11-15
### Added
- Add research_confirmation field within the group [#288](https://github.com/rokwire/groups-building-block/issues/288)
- Bad transaction handling on delete post and delete user data [#287](https://github.com/rokwire/groups-building-block/issues/287)

## [1.6.5] - 2022-11-14
### Fixed
- Wrong property name usage for membership notification preferences for create/update membership records [#285](https://github.com/rokwire/groups-building-block/issues/285)

## [1.6.4] - 2022-11-10
### Fixed
GET /v2/groups doesn't support anonymous users (tokens) [#282](https://github.com/rokwire/groups-building-block/issues/282)

## [1.6.3] - 2022-11-09
### Changed
- Included additional setting to mute all notifications to the original feature [#270](https://github.com/rokwire/groups-building-block/issues/270)
### Fixed
- Fix bad group stats bug [#279](https://github.com/rokwire/groups-building-block/issues/279)

## [1.6.2] - 2022-11-03
### Added
- Override update notifications preferences [#270](https://github.com/rokwire/groups-building-block/issues/270)
- Group notification internal API [#241](https://github.com/rokwire/groups-building-block/issues/241)
- Introduce research groups [#276](https://github.com/rokwire/groups-building-block/issues/276)

## [1.6.1] - 2022-10-12
### Changed
- Finish the transition process of splitting the group record and membership list on two separate collections [#238](https://github.com/rokwire/groups-building-block/issues/238)
- Store group stats [#227](https://github.com/rokwire/groups-building-block/issues/227)

## [1.5.74] - 2022-09-30
### Added
- Allow editing & deleting of a managed groups only if managed_group_admin permission presents for the user [#263](https://github.com/rokwire/groups-building-block/issues/263)

## [1.5.73] - 2022-09-28
### Fixed
- Returning the empty strings for the privacy(public) group members response [#261](https://github.com/rokwire/groups-building-block/issues/261)

## [1.5.72] - 2022-09-27
### Fixed
- Fix Get Group Members [#259](https://github.com/rokwire/groups-building-block/issues/259)

## [1.5.71] - 2022-09-26
### Added
- Set privacy members dependence [#257](https://github.com/rokwire/groups-building-block/issues/257)

## [1.5.70] - 2022-09-19
### Fixed
- Fix inconsistent mix of memberships between the groups & group_membership collections [#252](https://github.com/rokwire/groups-building-block/issues/252)

## [1.5.69] - 2022-09-16
### Added
- Implement additional flag for including hidden groups while searching for group name[#253](https://github.com/rokwire/groups-building-block/issues/253)

## [1.5.68] - 2022-09-12
### Fixed
- Exception on get group posts [#250](https://github.com/rokwire/groups-building-block/issues/250)

## [1.5.67] - 2022-09-12
### Added
- Implement an API that returns a single Post [#244](https://github.com/rokwire/groups-building-block/issues/244)
- Add reactions to posts [#242](https://github.com/rokwire/groups-building-block/issues/242)
- Expose DELETE /api/int/group/{group-id}/events/{event-id} API for using by Events Manager [#236](https://github.com/rokwire/groups-building-block/issues/236)
- Retrieve members by list of account IDs [#246](https://github.com/rokwire/groups-building-block/issues/246)

## [1.5.66] - 2022-08-24
### Fixed
- Fix wrong groups pagination [#232](https://github.com/rokwire/groups-building-block/issues/232)

## [1.5.65] - 2022-08-17
### Fixed
- Maximum Mongo document size limit for groups [#222](https://github.com/rokwire/groups-building-block/issues/222)

## [1.5.64] - 2022-08-10
### Fixed
- Authman groups members missing [#218](https://github.com/rokwire/groups-building-block/issues/218)

## [1.5.63] - 2022-08-09
### Fixed
- Fix merge issues

## [1.5.62] - 2022-08-08
### Added
- Improve managed group admin assignment and synchronization [#209](https://github.com/rokwire/groups-building-block/issues/209)

## [1.5.61] - 2022-08-05
### Added
- Introduce V2 group APIs and improve the legacy with additional filter options  [#212](https://github.com/rokwire/groups-building-block/issues/212)
  - Introduced V2 APIs (the members list is omitted from the v1 response):
    - GET /api/v2/groups
    - GET /api/v2/groups/{id}
    - GET /api/v2/user/groups
    - GET /api/admin/v2/groups
    - GET /api/admin/v2/groups/{id}
    - GET /api/admin/v2/user/groups
    - GET /api/admin/group/{group-id}/stats
    - GET /api/group/{id}/stats
    - GET /api/group/{group-id}/members

## [1.5.60] - 2022-08-03 
- Test build

## [1.5.59] - 2022-07-29
### Added
- Create internal API for creating a group event by another BB [#210](https://github.com/rokwire/groups-building-block/issues/210)

## [1.5.58] - 2022-07-27
### Added
- Add internal API for retrieving group members by group title [#205](https://github.com/rokwire/groups-building-block/issues/205)

## [1.5.57] - 2022-07-26
### Changed
- Improve report a group post as an abuse [#204](https://github.com/rokwire/groups-building-block/issues/204)

## [1.5.56] - 2022-07-22
### Added
- Introduce admin Authman sync api (POST /admin/authman/synchronize) [#202](https://github.com/rokwire/groups-building-block/issues/202)
### Fixed
- Improve logging of the internal API calls [#200](https://github.com/rokwire/groups-building-block/issues/200)

## [1.5.55] - 2022-07-21
### Fixed
- Authman sync task should add default admins only to the new groups [#198](https://github.com/rokwire/groups-building-block/issues/198)

## [1.5.54] - 2022-07-19
### Changed
- Check the group is eligible for autumn synchronisation before initiate the operation [#196](https://github.com/rokwire/groups-building-block/issues/196)

## [1.5.53] - 2022-07-18
### Changed
- Change the default title of groups transactional FCM messages to "Group - {Group Name}" [#194](https://github.com/rokwire/groups-building-block/issues/194)

## [1.5.52] - 2022-07-15
### Changed
- Set "Academic" category for all Gies auto created groups [#192](https://github.com/rokwire/groups-building-block/issues/192)
### Fixed
- Fix admin authorization [#190](https://github.com/rokwire/groups-building-block/issues/190)

## [1.5.51] - 2022-07-13
### Fixed
- [BUG-UIUC] Groups - editing group settings kicks out all members [#188](https://github.com/rokwire/groups-building-block/issues/188)

## [1.5.50] - 2022-07-12
### Changed
- Expose netID within the membership & user records [#184](https://github.com/rokwire/groups-building-block/issues/163)
- Deprecate ROKWIRE_GS_API_KEY and start using only INTERNAL-API-KEY as internal API authentication mechanism. This  a redo operations of a previous redo changes due to a confirmation [#156](https://github.com/rokwire/groups-building-block/issues/156)

## [1.5.49] - 2022-07-07
### Fixed
- Additional fix for missing member.id on requesting for a group membership [#163](https://github.com/rokwire/groups-building-block/issues/163)

## [1.5.48] - 2022-07-06
### Changed
- Prepare the project to become open source [#146](https://github.com/rokwire/groups-building-block/issues/146)
### Fixed
- Additional fix for missing client_id on creating a new group [#163](https://github.com/rokwire/groups-building-block/issues/163)
- Additional fix for missing member creation date on requesting for a group membership [#163](https://github.com/rokwire/groups-building-block/issues/163)

## [1.5.47] - 2022-07-01
### Changed
- Handle Autumn group pretty name and the default admins [#177](https://github.com/rokwire/groups-building-block/issues/177)

## [1.5.46] - 2022-06-30
### Changed
- Improve report abuse email template [#174](https://github.com/rokwire/groups-building-block/issues/174)

## [1.5.45] - 2022-06-24
### Changed
- Internal Autumn synch API needs to take parameters for stem checks [#167](https://github.com/rokwire/groups-building-block/issues/167)

## [1.5.44] - 2022-06-21
### Fixed
- Additional fix for missing ID on new member request [#163](https://github.com/rokwire/groups-building-block/issues/163)
- Clean polls logic and remove it from the Groups BB [#150](https://github.com/rokwire/groups-building-block/issues/150)

## [1.5.43] - 2022-06-16
### Added
- Add the group member to the autumn group automatically  [#163](https://github.com/rokwire/groups-building-block/issues/163)

## [1.5.42] - 2022-06-08
### Added
- Report a post as abuse [#161](https://github.com/rokwire/groups-building-block/issues/161)

## [1.5.41] - 2022-06-06
### Added
- Implement ability to use post's subject and body as a notification for the all group members [#159](https://github.com/rokwire/groups-building-block/issues/159)

## [1.5.40] - 2022-06-02
### Changed
- Rollback previous changes and add support of the both ROKWIRE_GS_API_KEY & INTERNAL-API-KEY headers for backward compatibility [#156](https://github.com/rokwire/groups-building-block/issues/156)

## [1.5.39] - 2022-06-01
### Changed
- Deprecate ROKWIRE_GS_API_KEY and start using INTERNAL-API-KEY as internal API authentication mechanism [#156](https://github.com/rokwire/groups-building-block/issues/156)

## [1.5.38] - 2022-05-30
### Added
- Add default Authman group admins on Authman group creation[#153](https://github.com/rokwire/groups-building-block/issues/153)

## [1.5.37] - 2022-05-27
### Added
- Implement automatic Authman group creation and membership synchronisation [#153](https://github.com/rokwire/groups-building-block/issues/153)

## [1.5.36] - 2022-05-26
### Added
- Create internal group detail API [#151](https://github.com/rokwire/groups-building-block/issues/151)

## [1.5.35] - 2022-05-18
### Added
- Add support for attendance groups [#147](https://github.com/rokwire/groups-building-block/issues/147)

## [1.5.34] - 2022-05-16
### Added
- Ability to initiate manual Authman synch by group admin [#144](https://github.com/rokwire/groups-building-block/issues/143)

## [1.5.33] - 2022-05-11
### Added
- Add support of closed groups [#143](https://github.com/rokwire/groups-building-block/issues/143)

## [1.5.32] - 2022-05-05
### Fixed
- Additional fix due to broken UIUC client [#132](https://github.com/rokwire/groups-building-block/issues/132)

## [1.5.31] - 2022-05-04
### Fixed 
- Additional fixes for subgroup notifications for posts, polls and events [#140](https://github.com/rokwire/groups-building-block/issues/140)

### Added
- Migrate group polls mapping and move ot to the Groups BB side [#140](https://github.com/rokwire/groups-building-block/issues/140)

## [1.5.30] - 2022-04-28
### Fixed
- Fix auth library usage issues [#138](https://github.com/rokwire/groups-building-block/issues/138)

## [1.5.29] - 2022-04-26
### Changed
- Update Swagger library due to security issue [#135](https://github.com/rokwire/groups-building-block/issues/135)

## [1.5.28] - 2022-04-20
### Added
- Hide groups from search queries with additional flag [#132](https://github.com/rokwire/groups-building-block/issues/132)

## [1.5.27] - 2022-04-14
### Fixed
- Anonymous users need access /groups API too [#130](https://github.com/rokwire/groups-building-block/issues/130)

## [1.5.26] - 2022-04-04
### Added
- Implement additional GET /group/{group-id}/events/v2 api to avoid breaking existing clients [#128](https://github.com/rokwire/groups-building-block/issues/126)

## [1.5.25] - 2022-03-23
### Added
- Add support of members_to for events [#128](https://github.com/rokwire/groups-building-block/issues/126)

## [1.5.24] - 2022-03-10
### Fixed
- Authman settings are not serialised if the group is private and the user is not a member [#126](https://github.com/rokwire/groups-building-block/issues/126)

## [1.5.24] - 2022-03-10
### Fixed
- Authman settings are not serialised if the group is private and the user is not a member [#126](https://github.com/rokwire/groups-building-block/issues/126)

## [1.5.23] - 2022-03-09
### Fixed
- More fixes and improvements for post destination members restriction [#123](https://github.com/rokwire/groups-building-block/issues/123)

## [1.5.22] - 2022-03-08
### Changed
- Limit reply to a specific subset of members [#123](https://github.com/rokwire/groups-building-block/issues/123)

## [1.5.21] - 2022-02-24
### Added
- Additional fix of wrong membership initialization [#122](https://github.com/rokwire/groups-building-block/issues/122)

## [1.5.20] - 2022-02-23
### Changed
- Deprecate and remove member.user.id and use member.user_id [#122](https://github.com/rokwire/groups-building-block/issues/122)

## [1.5.19] - 2022-02-16
### Changed
- Ignore members different from uofinetid [#116](https://github.com/rokwire/groups-building-block/issues/116)

## [1.5.18] - 2022-02-15
### Added
- Additional improvements for Authman sync [#116](https://github.com/rokwire/groups-building-block/issues/116)

## [1.5.17] - 2022-02-14
### Added
- Add additional parameter within the authman user api [#116](https://github.com/rokwire/groups-building-block/issues/116)

## [1.5.16] - 2022-02-11
### Changed
- Add only_admins_can_create_posts flag to the group object [#116](https://github.com/rokwire/groups-building-block/issues/116)

## [1.5.15] - 2022-02-09
### Fixed
- Additional fixes for Login & Authman sync [#106](https://github.com/rokwire/groups-building-block/issues/106)

## [1.5.14] - 2022-02-09
### Fixed
- Additional fixes for Login & Authman sync [#106](https://github.com/rokwire/groups-building-block/issues/106)

## [1.5.13] - 2022-02-08
### Fixed
- Additional fixes for Login & Authman sync [#106](https://github.com/rokwire/groups-building-block/issues/106)

## [1.5.12] - 2022-02-07
### Added
- Additional fixes for Login & Authman sync [#106](https://github.com/rokwire/groups-building-block/issues/106)

## [1.5.11] - 2022-02-03
### Fixed
-Additional fixes for Login & Authman sync [#106](https://github.com/rokwire/groups-building-block/issues/106)

## [1.5.10] - 2022-02-02
### Fixed
- Add internal stats API [#112](https://github.com/rokwire/groups-building-block/issues/112)

## [1.5.9] - 2022-01-31
### Fixed
- Authman sync fixes and improvements [#106](https://github.com/rokwire/groups-building-block/issues/106)

## [1.5.8] - 2022-01-27
### Fixed
- Authman sync fixes and improvements [#106](https://github.com/rokwire/groups-building-block/issues/106)

## [1.5.7] - 2022-01-12
### Fixed
- Authman sync fixes and improvements [#106](https://github.com/rokwire/groups-building-block/issues/106)

## [1.5.6] - 2022-01-10
- Authman sync fixes and improvements [#106](https://github.com/rokwire/groups-building-block/issues/106)

## [1.5.6] - 2022-01-10
### Changed
- Update core auth library and cache the name of the user for Authman sync pupronse [#106](https://github.com/rokwire/groups-building-block/issues/106)

## [1.5.5] - 2022-01-05 
### Changed
- Updated changelog

## [1.5.4] - 2022-01-04 (Rejected)
### Added
- Implement CRUD APIs for Poll mappings [#107](https://github.com/rokwire/groups-building-block/issues/107)

## [1.5.3] - 2021-12-27
### Added
- Add Authman API support [#106](https://github.com/rokwire/groups-building-block/issues/106)

## [1.4.44] - 2021-12-17
### Fixed
- Fix wrong check for admin while getting posts for group [#103](https://github.com/rokwire/groups-building-block/issues/103)

## [1.4.43] - 2021-12-15
### Fixed
- Fix inconsistent is_core_user flag for core user[#100](https://github.com/rokwire/groups-building-block/issues/100)

## [1.4.42] - 2021-12-08
### Added
- Add image_url in the Post model[#96](https://github.com/rokwire/groups-building-block/issues/96)

## [1.4.41] - 2021-12-10
## [1.4.40] - 2021-12-09

## [1.4.39] - 2021-12-08
### Fixed
Fail with error 401 or 403 during the authentication & authorization phase [#91](https://github.com/rokwire/groups-building-block/issues/91)

## [1.4.38] - 2021-12-06
### Fixed
- Don't send notifications to all users [#89](https://github.com/rokwire/groups-building-block/issues/89)<|MERGE_RESOLUTION|>--- conflicted
+++ resolved
@@ -6,8 +6,6 @@
 
 ## Unreleased
 
-<<<<<<< HEAD
-=======
 ## [1.46.1] - 2024-07-11
 ### Fixed
 - Do not send polls and direct message notifications as muted when they are not [#477](https://github.com/rokwire/groups-building-block/issues/477)
@@ -30,7 +28,6 @@
 - Use all_bbs_groups permissions for all BBs APIs [#473](https://github.com/rokwire/groups-building-block/issues/473)
 
 ## [1.44.0] - 2024-06-24
->>>>>>> cd478d3b
 ### Added
 - Include sender, post content and action in group post notification body [#457](https://github.com/rokwire/groups-building-block/issues/457)
 - Send post notification only to the creator of the post [#372](https://github.com/rokwire/groups-building-block/issues/372)
