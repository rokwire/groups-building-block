# Changelog
All notable changes to this project will be documented in this file.

The format is based on [Keep a Changelog](https://keepachangelog.com/en/1.0.0/),
and this project adheres to [Semantic Versioning](https://semver.org/spec/v2.0.0.html).

## Unreleased

<<<<<<< HEAD
### Added
- Split posts and direct messages within the group [#434](https://github.com/rokwire/groups-building-block/issues/434)
=======
## [1.35.1] - 2024-04-10
### Changed
- Additional fix dead loop & memory leak in the Authman sync task [#428](https://github.com/rokwire/groups-building-block/issues/428)
>>>>>>> 65c5d1e6

## [1.35.0] - 2024-04-05
### Changed
- Additional refactor authman automatic sync task[#428](https://github.com/rokwire/groups-building-block/issues/428)

## [1.34.0] - 2024-03-22
### Changed
- Refactor Authman automatic sync task [#428](https://github.com/rokwire/groups-building-block/issues/428)

## [1.33.0] - 2024-03-06
### Added
- Update the schema for Rokwire analytics api for Splunk ingest [#429](https://github.com/rokwire/groups-building-block/issues/429)

## [1.32.1] - 2024-02-28
### Fixed
- Additional fix related to membership & whole group deletion if the user is the only admin [#425](https://github.com/rokwire/groups-building-block/issues/425)

## [1.32.0] - 2024-02-28
### Fixed
- DELETE api/user API does not remove all user activity in groups [#425](https://github.com/rokwire/groups-building-block/issues/425)

## [1.31.0] - 2024-02-15
### Changed
- Group Admin and Event Admin roles should be treated separately [#423](https://github.com/rokwire/groups-building-block/issues/423)

## [1.30.1] - 2024-02-07
### Fixed
- Additional fix for delete event mappings[#417](https://github.com/rokwire/groups-building-block/issues/417)

## [1.30.0] - 2024-02-07
### Added
- Retrieve group ids by event Id [#416](https://github.com/rokwire/groups-building-block/issues/416)
- Update the set of groups that event is published to [#417](https://github.com/rokwire/groups-building-block/issues/417)

## [1.29.0] - 2024-02-06
### Changed
- Do not load "unpublished" events [#414](https://github.com/rokwire/groups-building-block/issues/414)

## [1.28.2] - 2024-02-01
### Fixed
- Additional NPE fix [#411](https://github.com/rokwire/groups-building-block/issues/411)

## [1.28.1] - 2024-02-01
### Added
- Provision all group admins as Event admins [#411](https://github.com/rokwire/groups-building-block/issues/411)

## [1.28.0] - 2024-01-30
### Changed
- Disable automatic event memership provision for group events [#411](https://github.com/rokwire/groups-building-block/issues/411)

## [1.27.3] - 2024-01-05
### Added
- Ability to select event admins when creating event linked to multiple [#408](https://github.com/rokwire/groups-building-block/issues/408)

## [1.27.2] - 2023-11-08
### Changed
- Additional fix of api docs [#405](https://github.com/rokwire/groups-building-block/issues/405)

## [1.27.1] - 2023-11-08
### Changed
- Restructure api doc - client & admin grouping [#405](https://github.com/rokwire/groups-building-block/issues/405)

## [1.27.0] - 2023-11-08
### Added
- New V3 admin API for linking event to set of groups [#403](https://github.com/rokwire/groups-building-block/issues/403)

## [1.26.0] - 2023-10-18
### Changed
- Refactor create and update group logic and resolve the risk of single point of failure. [#401](https://github.com/rokwire/groups-building-block/issues/401)

## [1.25.0] - 2023-10-11
### Fixed
- Fix bad handling of the unique group title index [#399](https://github.com/rokwire/groups-building-block/issues/399)

## [1.24.0] - 2023-10-10
### Fixed
- V3 Load events does not respect time filter [#396](https://github.com/rokwire/groups-building-block/issues/396)

## [1.23.0] - 2023-09-27
### Added
- Implement PUT api/group/{id}/events/v3 API for group calendar events [#394](https://github.com/rokwire/groups-building-block/issues/394)

## [1.22.0] - 2023-09-26
### Added
- Integrate Calendar BB for group events [#392](https://github.com/rokwire/groups-building-block/issues/392)
- Create an adaptor for requesting Calendar BB for dealing with group events [#391](https://github.com/rokwire/groups-building-block/issues/391)

## [1.21.0] - 2023-09-19
### Changed
- Updated libraries and docker container due to vulnerabilities along with the original ticket[#386](https://github.com/rokwire/groups-building-block/issues/386)
### Fixed
- Groups member sorting should be sorting by name [#386](https://github.com/rokwire/groups-building-block/issues/386)

## [1.20.0] - 2023-08-14
### Added
- More Analytics APIs and improvements for getting groups, posts and members [#382](https://github.com/rokwire/groups-building-block/issues/382)

## [1.19.0] - 2023-08-03
### Added
- Analytics API for getting posts [#382](https://github.com/rokwire/groups-building-block/issues/382)
- Prepare for deployment in OpenShift [#379](https://github.com/rokwire/groups-building-block/issues/379)

## [1.18.2] - 2023-05-03
- Fix research groups handling for the internal APIs [#376](https://github.com/rokwire/groups-building-block/issues/376)

## [1.18.1] - 2023-05-02
- Fix bad attributes migration for category & tags [#374](https://github.com/rokwire/groups-building-block/issues/374)

## [1.18.0] - 2023-04-12
### Added
- Improve FCM messages differenciate normal groups and research projects [#370](https://github.com/rokwire/groups-building-block/issues/370)

## [1.17.0] - 2023-04-11
### Changed
- Enable support of can_join_automatically flag for research groups [#368](https://github.com/rokwire/groups-building-block/issues/368)

## [1.16.4] - 2023-04-04
### Fixed
- Fix sending notifications when creating new group [#366](https://github.com/rokwire/groups-building-block/issues/366)

## [1.16.3] - 2023-03-28
### Fixed
- Unable to store group web_url [#364](https://github.com/rokwire/groups-building-block/issues/364)

## [1.16.2] - 2023-03-15
### Fixed
- Internal create event api crashes woth error 500 bug [#360](https://github.com/rokwire/groups-building-block/issues/357)

## [1.16.1] - 2023-02-14
### Fixed
- Fix cast error within Tags backward compatibility handling [#357](https://github.com/rokwire/groups-building-block/issues/357)

## [1.16.0] - 2023-02-07
### Added
- Introduce category and tags backward compatibility [#355](https://github.com/rokwire/groups-building-block/issues/355)

## [1.15.0] - 2023-02-01
### Added
- Add indexes for the nested attributes [#351](https://github.com/rokwire/groups-building-block/issues/351)
### Changed
- Remove category validation on create & update group operations [#352](https://github.com/rokwire/groups-building-block/issues/352)

## [1.14.0] - 2023-01-30
### Added
- Integrate govulncheck within the build process [#319](https://github.com/rokwire/groups-building-block/issues/319)
### Changed
- Rename group filters to attributes [#348](https://github.com/rokwire/groups-building-block/issues/348)

## [1.13.0] - 2023-01-26
### Added
- Implement content filters [#344](https://github.com/rokwire/groups-building-block/issues/344)

## [1.12.4] - 2023-03-20
### Fixed
- Hotfix of [#360] internal API for creating an event (as v1.12.4) [#362](https://github.com/rokwire/groups-building-block/issues/362)

## [1.12.3] - 2023-01-23
### Security
- Use admin token check for delete group membership admin API

## [1.12.2] - 2023-01-23
### Fixed
- Incorrect membership "status" for admins in managed group sync [#341](https://github.com/rokwire/groups-building-block/issues/341)

## [1.12.1] - 2023-01-23
### Fixed
- Additional fixes that improves the admin client APIs [#339](https://github.com/rokwire/groups-building-block/issues/339)

## [1.12.0] - 2023-01-20
### Added
- Add membership retrieve, update & delete admin APIs [#339](https://github.com/rokwire/groups-building-block/issues/339)

## [1.11.0] - 2023-01-13
### Added
- Create internal API for updating group's date updated [#335](https://github.com/rokwire/groups-building-block/issues/335)

## [1.10.1] - 2023-01-10
### Changed
- Split date modified field and introduce member & managed member modified date fields [#330](https://github.com/rokwire/groups-building-block/issues/330)

## [1.9.5] - 2023-01-04
### Changed
- Report of offensive speech automatic title [#328](https://github.com/rokwire/groups-building-block/issues/328)

## [1.9.4] - 2022-12-21
### Changed
- Group admins must not see direct messages if they are not listed explicitly within. the ACL list[#326](https://github.com/rokwire/groups-building-block/issues/326)

## [1.9.3] - 2022-12-20
### Fixed
- Delete group post request fails [#321](https://github.com/rokwire/groups-building-block/issues/321)

## [1.9.2] - 2022-12-14
### Fixed
- Admin must make posts and reactions no matter of group settings [#315](https://github.com/rokwire/groups-building-block/issues/315)

## [1.9.1] - 2022-12-14
### Changed 
- Change the group sorting only to title [#313](https://github.com/rokwire/groups-building-block/issues/313)
### Fixed
- Fix backward compatibility for old clients which don't support group settings [#311](https://github.com/rokwire/groups-building-block/issues/311)


## [1.9.0] - 2022-12-07
### Added
- Add group settings and preferences [#309](https://github.com/rokwire/groups-building-block/issues/309)

## [1.8.0] - 2022-12-01
### Added
- Send notification to potential research group candidates [#298](https://github.com/rokwire/groups-building-block/issues/298)

## [1.7.6] - 2022-11-28
### Fixed
- Fix inappropriate permission check in GET /api/group/{groupId}/posts/{postId} request [#305](https://github.com/rokwire/groups-building-block/issues/305)

## [1.7.5] - 2022-11-23
### Changed
- Upgrade auth library [#303](https://github.com/rokwire/groups-building-block/issues/303)

## [1.7.4] - 2022-11-22
### Changed
- Disable auto join feature for research groups [#301](https://github.com/rokwire/groups-building-block/issues/301)

## [1.7.3] - 2022-11-21
### Fixed
- Count of users matching research profile wrong for empty profile [#299](https://github.com/rokwire/groups-building-block/issues/299)

## [1.7.2] - 2022-11-18
### Added
- Set appID and orgID for notifications [#268](https://github.com/rokwire/groups-building-block/issues/268)

## [1.7.1] - 2022-11-18
### Added
- Add ability to exclude user's groups from response [#295](https://github.com/rokwire/groups-building-block/issues/295)
### Fixed
- Bad title index produce wrong client error for unique title violation [#296](https://github.com/rokwire/groups-building-block/issues/296)

## [1.7.0] - 2022-11-16
### Added
- Add API to get count of users matching research profile [#291](https://github.com/rokwire/groups-building-block/issues/291)
### Changed
- Upgrade auth library [#290](https://github.com/rokwire/groups-building-block/issues/290)

## [1.6.7] - 2022-11-16
### Changed
- Improvement of the original ticket: (research_confirmation is renamed to research_consent_statement and added new field with name research_consent_details)[#288](https://github.com/rokwire/groups-building-block/issues/288)

## [1.6.6] - 2022-11-15
### Added
- Add research_confirmation field within the group [#288](https://github.com/rokwire/groups-building-block/issues/288)
- Bad transaction handling on delete post and delete user data [#287](https://github.com/rokwire/groups-building-block/issues/287)

## [1.6.5] - 2022-11-14
### Fixed
- Wrong property name usage for membership notification preferences for create/update membership records [#285](https://github.com/rokwire/groups-building-block/issues/285)

## [1.6.4] - 2022-11-10
### Fixed
GET /v2/groups doesn't support anonymous users (tokens) [#282](https://github.com/rokwire/groups-building-block/issues/282)

## [1.6.3] - 2022-11-09
### Changed
- Included additional setting to mute all notifications to the original feature [#270](https://github.com/rokwire/groups-building-block/issues/270)
### Fixed
- Fix bad group stats bug [#279](https://github.com/rokwire/groups-building-block/issues/279)

## [1.6.2] - 2022-11-03
### Added
- Override update notifications preferences [#270](https://github.com/rokwire/groups-building-block/issues/270)
- Group notification internal API [#241](https://github.com/rokwire/groups-building-block/issues/241)
- Introduce research groups [#276](https://github.com/rokwire/groups-building-block/issues/276)

## [1.6.1] - 2022-10-12
### Changed
- Finish the transition process of splitting the group record and membership list on two separate collections [#238](https://github.com/rokwire/groups-building-block/issues/238)
- Store group stats [#227](https://github.com/rokwire/groups-building-block/issues/227)

## [1.5.74] - 2022-09-30
### Added
- Allow editing & deleting of a managed groups only if managed_group_admin permission presents for the user [#263](https://github.com/rokwire/groups-building-block/issues/263)

## [1.5.73] - 2022-09-28
### Fixed
- Returning the empty strings for the privacy(public) group members response [#261](https://github.com/rokwire/groups-building-block/issues/261)

## [1.5.72] - 2022-09-27
### Fixed
- Fix Get Group Members [#259](https://github.com/rokwire/groups-building-block/issues/259)

## [1.5.71] - 2022-09-26
### Added
- Set privacy members dependence [#257](https://github.com/rokwire/groups-building-block/issues/257)

## [1.5.70] - 2022-09-19
### Fixed
- Fix inconsistent mix of memberships between the groups & group_membership collections [#252](https://github.com/rokwire/groups-building-block/issues/252)

## [1.5.69] - 2022-09-16
### Added
- Implement additional flag for including hidden groups while searching for group name[#253](https://github.com/rokwire/groups-building-block/issues/253)

## [1.5.68] - 2022-09-12
### Fixed
- Exception on get group posts [#250](https://github.com/rokwire/groups-building-block/issues/250)

## [1.5.67] - 2022-09-12
### Added
- Implement an API that returns a single Post [#244](https://github.com/rokwire/groups-building-block/issues/244)
- Add reactions to posts [#242](https://github.com/rokwire/groups-building-block/issues/242)
- Expose DELETE /api/int/group/{group-id}/events/{event-id} API for using by Events Manager [#236](https://github.com/rokwire/groups-building-block/issues/236)
- Retrieve members by list of account IDs [#246](https://github.com/rokwire/groups-building-block/issues/246)

## [1.5.66] - 2022-08-24
### Fixed
- Fix wrong groups pagination [#232](https://github.com/rokwire/groups-building-block/issues/232)

## [1.5.65] - 2022-08-17
### Fixed
- Maximum Mongo document size limit for groups [#222](https://github.com/rokwire/groups-building-block/issues/222)

## [1.5.64] - 2022-08-10
### Fixed
- Authman groups members missing [#218](https://github.com/rokwire/groups-building-block/issues/218)

## [1.5.63] - 2022-08-09
### Fixed
- Fix merge issues

## [1.5.62] - 2022-08-08
### Added
- Improve managed group admin assignment and synchronization [#209](https://github.com/rokwire/groups-building-block/issues/209)

## [1.5.61] - 2022-08-05
### Added
- Introduce V2 group APIs and improve the legacy with additional filter options  [#212](https://github.com/rokwire/groups-building-block/issues/212)
  - Introduced V2 APIs (the members list is omitted from the v1 response):
    - GET /api/v2/groups
    - GET /api/v2/groups/{id}
    - GET /api/v2/user/groups
    - GET /api/admin/v2/groups
    - GET /api/admin/v2/groups/{id}
    - GET /api/admin/v2/user/groups
    - GET /api/admin/group/{group-id}/stats
    - GET /api/group/{id}/stats
    - GET /api/group/{group-id}/members

## [1.5.60] - 2022-08-03 
- Test build

## [1.5.59] - 2022-07-29
### Added
- Create internal API for creating a group event by another BB [#210](https://github.com/rokwire/groups-building-block/issues/210)

## [1.5.58] - 2022-07-27
### Added
- Add internal API for retrieving group members by group title [#205](https://github.com/rokwire/groups-building-block/issues/205)

## [1.5.57] - 2022-07-26
### Changed
- Improve report a group post as an abuse [#204](https://github.com/rokwire/groups-building-block/issues/204)

## [1.5.56] - 2022-07-22
### Added
- Introduce admin Authman sync api (POST /admin/authman/synchronize) [#202](https://github.com/rokwire/groups-building-block/issues/202)
### Fixed
- Improve logging of the internal API calls [#200](https://github.com/rokwire/groups-building-block/issues/200)

## [1.5.55] - 2022-07-21
### Fixed
- Authman sync task should add default admins only to the new groups [#198](https://github.com/rokwire/groups-building-block/issues/198)

## [1.5.54] - 2022-07-19
### Changed
- Check the group is eligible for autumn synchronisation before initiate the operation [#196](https://github.com/rokwire/groups-building-block/issues/196)

## [1.5.53] - 2022-07-18
### Changed
- Change the default title of groups transactional FCM messages to "Group - {Group Name}" [#194](https://github.com/rokwire/groups-building-block/issues/194)

## [1.5.52] - 2022-07-15
### Changed
- Set "Academic" category for all Gies auto created groups [#192](https://github.com/rokwire/groups-building-block/issues/192)
### Fixed
- Fix admin authorization [#190](https://github.com/rokwire/groups-building-block/issues/190)

## [1.5.51] - 2022-07-13
### Fixed
- [BUG-UIUC] Groups - editing group settings kicks out all members [#188](https://github.com/rokwire/groups-building-block/issues/188)

## [1.5.50] - 2022-07-12
### Changed
- Expose netID within the membership & user records [#184](https://github.com/rokwire/groups-building-block/issues/163)
- Deprecate ROKWIRE_GS_API_KEY and start using only INTERNAL-API-KEY as internal API authentication mechanism. This  a redo operations of a previous redo changes due to a confirmation [#156](https://github.com/rokwire/groups-building-block/issues/156)

## [1.5.49] - 2022-07-07
### Fixed
- Additional fix for missing member.id on requesting for a group membership [#163](https://github.com/rokwire/groups-building-block/issues/163)

## [1.5.48] - 2022-07-06
### Changed
- Prepare the project to become open source [#146](https://github.com/rokwire/groups-building-block/issues/146)
### Fixed
- Additional fix for missing client_id on creating a new group [#163](https://github.com/rokwire/groups-building-block/issues/163)
- Additional fix for missing member creation date on requesting for a group membership [#163](https://github.com/rokwire/groups-building-block/issues/163)

## [1.5.47] - 2022-07-01
### Changed
- Handle Autumn group pretty name and the default admins [#177](https://github.com/rokwire/groups-building-block/issues/177)

## [1.5.46] - 2022-06-30
### Changed
- Improve report abuse email template [#174](https://github.com/rokwire/groups-building-block/issues/174)

## [1.5.45] - 2022-06-24
### Changed
- Internal Autumn synch API needs to take parameters for stem checks [#167](https://github.com/rokwire/groups-building-block/issues/167)

## [1.5.44] - 2022-06-21
### Fixed
- Additional fix for missing ID on new member request [#163](https://github.com/rokwire/groups-building-block/issues/163)
- Clean polls logic and remove it from the Groups BB [#150](https://github.com/rokwire/groups-building-block/issues/150)

## [1.5.43] - 2022-06-16
### Added
- Add the group member to the autumn group automatically  [#163](https://github.com/rokwire/groups-building-block/issues/163)

## [1.5.42] - 2022-06-08
### Added
- Report a post as abuse [#161](https://github.com/rokwire/groups-building-block/issues/161)

## [1.5.41] - 2022-06-06
### Added
- Implement ability to use post's subject and body as a notification for the all group members [#159](https://github.com/rokwire/groups-building-block/issues/159)

## [1.5.40] - 2022-06-02
### Changed
- Rollback previous changes and add support of the both ROKWIRE_GS_API_KEY & INTERNAL-API-KEY headers for backward compatibility [#156](https://github.com/rokwire/groups-building-block/issues/156)

## [1.5.39] - 2022-06-01
### Changed
- Deprecate ROKWIRE_GS_API_KEY and start using INTERNAL-API-KEY as internal API authentication mechanism [#156](https://github.com/rokwire/groups-building-block/issues/156)

## [1.5.38] - 2022-05-30
### Added
- Add default Authman group admins on Authman group creation[#153](https://github.com/rokwire/groups-building-block/issues/153)

## [1.5.37] - 2022-05-27
### Added
- Implement automatic Authman group creation and membership synchronisation [#153](https://github.com/rokwire/groups-building-block/issues/153)

## [1.5.36] - 2022-05-26
### Added
- Create internal group detail API [#151](https://github.com/rokwire/groups-building-block/issues/151)

## [1.5.35] - 2022-05-18
### Added
- Add support for attendance groups [#147](https://github.com/rokwire/groups-building-block/issues/147)

## [1.5.34] - 2022-05-16
### Added
- Ability to initiate manual Authman synch by group admin [#144](https://github.com/rokwire/groups-building-block/issues/143)

## [1.5.33] - 2022-05-11
### Added
- Add support of closed groups [#143](https://github.com/rokwire/groups-building-block/issues/143)

## [1.5.32] - 2022-05-05
### Fixed
- Additional fix due to broken UIUC client [#132](https://github.com/rokwire/groups-building-block/issues/132)

## [1.5.31] - 2022-05-04
### Fixed 
- Additional fixes for subgroup notifications for posts, polls and events [#140](https://github.com/rokwire/groups-building-block/issues/140)

### Added
- Migrate group polls mapping and move ot to the Groups BB side [#140](https://github.com/rokwire/groups-building-block/issues/140)

## [1.5.30] - 2022-04-28
### Fixed
- Fix auth library usage issues [#138](https://github.com/rokwire/groups-building-block/issues/138)

## [1.5.29] - 2022-04-26
### Changed
- Update Swagger library due to security issue [#135](https://github.com/rokwire/groups-building-block/issues/135)

## [1.5.28] - 2022-04-20
### Added
- Hide groups from search queries with additional flag [#132](https://github.com/rokwire/groups-building-block/issues/132)

## [1.5.27] - 2022-04-14
### Fixed
- Anonymous users need access /groups API too [#130](https://github.com/rokwire/groups-building-block/issues/130)

## [1.5.26] - 2022-04-04
### Added
- Implement additional GET /group/{group-id}/events/v2 api to avoid breaking existing clients [#128](https://github.com/rokwire/groups-building-block/issues/126)

## [1.5.25] - 2022-03-23
### Added
- Add support of members_to for events [#128](https://github.com/rokwire/groups-building-block/issues/126)

## [1.5.24] - 2022-03-10
### Fixed
- Authman settings are not serialised if the group is private and the user is not a member [#126](https://github.com/rokwire/groups-building-block/issues/126)

## [1.5.24] - 2022-03-10
### Fixed
- Authman settings are not serialised if the group is private and the user is not a member [#126](https://github.com/rokwire/groups-building-block/issues/126)

## [1.5.23] - 2022-03-09
### Fixed
- More fixes and improvements for post destination members restriction [#123](https://github.com/rokwire/groups-building-block/issues/123)

## [1.5.22] - 2022-03-08
### Changed
- Limit reply to a specific subset of members [#123](https://github.com/rokwire/groups-building-block/issues/123)

## [1.5.21] - 2022-02-24
### Added
- Additional fix of wrong membership initialization [#122](https://github.com/rokwire/groups-building-block/issues/122)

## [1.5.20] - 2022-02-23
### Changed
- Deprecate and remove member.user.id and use member.user_id [#122](https://github.com/rokwire/groups-building-block/issues/122)

## [1.5.19] - 2022-02-16
### Changed
- Ignore members different from uofinetid [#116](https://github.com/rokwire/groups-building-block/issues/116)

## [1.5.18] - 2022-02-15
### Added
- Additional improvements for Authman sync [#116](https://github.com/rokwire/groups-building-block/issues/116)

## [1.5.17] - 2022-02-14
### Added
- Add additional parameter within the authman user api [#116](https://github.com/rokwire/groups-building-block/issues/116)

## [1.5.16] - 2022-02-11
### Changed
- Add only_admins_can_create_posts flag to the group object [#116](https://github.com/rokwire/groups-building-block/issues/116)

## [1.5.15] - 2022-02-09
### Fixed
- Additional fixes for Login & Authman sync [#106](https://github.com/rokwire/groups-building-block/issues/106)

## [1.5.14] - 2022-02-09
### Fixed
- Additional fixes for Login & Authman sync [#106](https://github.com/rokwire/groups-building-block/issues/106)

## [1.5.13] - 2022-02-08
### Fixed
- Additional fixes for Login & Authman sync [#106](https://github.com/rokwire/groups-building-block/issues/106)

## [1.5.12] - 2022-02-07
### Added
- Additional fixes for Login & Authman sync [#106](https://github.com/rokwire/groups-building-block/issues/106)

## [1.5.11] - 2022-02-03
### Fixed
-Additional fixes for Login & Authman sync [#106](https://github.com/rokwire/groups-building-block/issues/106)

## [1.5.10] - 2022-02-02
### Fixed
- Add internal stats API [#112](https://github.com/rokwire/groups-building-block/issues/112)

## [1.5.9] - 2022-01-31
### Fixed
- Authman sync fixes and improvements [#106](https://github.com/rokwire/groups-building-block/issues/106)

## [1.5.8] - 2022-01-27
### Fixed
- Authman sync fixes and improvements [#106](https://github.com/rokwire/groups-building-block/issues/106)

## [1.5.7] - 2022-01-12
### Fixed
- Authman sync fixes and improvements [#106](https://github.com/rokwire/groups-building-block/issues/106)

## [1.5.6] - 2022-01-10
- Authman sync fixes and improvements [#106](https://github.com/rokwire/groups-building-block/issues/106)

## [1.5.6] - 2022-01-10
### Changed
- Update core auth library and cache the name of the user for Authman sync pupronse [#106](https://github.com/rokwire/groups-building-block/issues/106)

## [1.5.5] - 2022-01-05 
### Changed
- Updated changelog

## [1.5.4] - 2022-01-04 (Rejected)
### Added
- Implement CRUD APIs for Poll mappings [#107](https://github.com/rokwire/groups-building-block/issues/107)

## [1.5.3] - 2021-12-27
### Added
- Add Authman API support [#106](https://github.com/rokwire/groups-building-block/issues/106)

## [1.4.44] - 2021-12-17
### Fixed
- Fix wrong check for admin while getting posts for group [#103](https://github.com/rokwire/groups-building-block/issues/103)

## [1.4.43] - 2021-12-15
### Fixed
- Fix inconsistent is_core_user flag for core user[#100](https://github.com/rokwire/groups-building-block/issues/100)

## [1.4.42] - 2021-12-08
### Added
- Add image_url in the Post model[#96](https://github.com/rokwire/groups-building-block/issues/96)

## [1.4.41] - 2021-12-10
## [1.4.40] - 2021-12-09

## [1.4.39] - 2021-12-08
### Fixed
Fail with error 401 or 403 during the authentication & authorization phase [#91](https://github.com/rokwire/groups-building-block/issues/91)

## [1.4.38] - 2021-12-06
### Fixed
- Don't send notifications to all users [#89](https://github.com/rokwire/groups-building-block/issues/89)<|MERGE_RESOLUTION|>--- conflicted
+++ resolved
@@ -6,14 +6,12 @@
 
 ## Unreleased
 
-<<<<<<< HEAD
 ### Added
 - Split posts and direct messages within the group [#434](https://github.com/rokwire/groups-building-block/issues/434)
-=======
+
 ## [1.35.1] - 2024-04-10
 ### Changed
 - Additional fix dead loop & memory leak in the Authman sync task [#428](https://github.com/rokwire/groups-building-block/issues/428)
->>>>>>> 65c5d1e6
 
 ## [1.35.0] - 2024-04-05
 ### Changed
