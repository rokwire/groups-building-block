# Changelog
All notable changes to this project will be documented in this file.

The format is based on [Keep a Changelog](https://keepachangelog.com/en/1.0.0/),
and this project adheres to [Semantic Versioning](https://semver.org/spec/v2.0.0.html).

## Unreleased
### Added
<<<<<<< HEAD
- Consolidate the information, and make it accessible with a single API call [#519](https://github.com/rokwire/groups-building-block/issues/519)
=======
- Implement GET /v2/groups API via http POST method [#524](https://github.com/rokwire/groups-building-block/issues/524)
>>>>>>> 62d4daf4

## [1.55.0] - 2024-11-13
### Added 
- BBs API to Get groups by group_ids [#521] (https://github.com/rokwire/groups-building-block/issues/521)

## [1.54.0] - 2024-10-29
### Added 
- Get groups membership by groupID BBs [#516] (https://github.com/rokwire/groups-building-block/issues/516)

## [1.53.0] - 2024-10-22
### Added
- FERPA issues for group memberships [#513](https://github.com/rokwire/groups-building-block/issues/513)

## [1.52.0] - 2024-09-11
### Fixed
- New Event notifications are not sent to Group members [#506](https://github.com/rokwire/groups-building-block/issues/506)

## [1.51.1] - 2024-09-04
### Fixed
- Bad Authman sync for user who has alternative auth method for first login [#509](https://github.com/rokwire/groups-building-block/issues/509)

## [1.51.0] - 2024-08-23
### Added
- Calendar events issues [#503](https://github.com/rokwire/groups-building-block/issues/503)

## [1.50.0] - 2024-08-22
### Added 
- Add "group_id" to the bbs get group membership API [#500](https://github.com/rokwire/groups-building-block/issues/500)

## [1.49.0] - 2024-08-19
### Fixed
- Fix Aggregation pipeline [#497](https://github.com/rokwire/groups-building-block/issues/497)
### Added
- BBs Api for getting group memberships [#494](https://github.com/rokwire/groups-building-block/issues/494)

## [1.48.0] - 2024-08-09
### Added
- Approve all API [#484](https://github.com/rokwire/groups-building-block/issues/484)
### Fixed 
- Fix Groups Stats are not updated [#490](https://github.com/rokwire/groups-building-block/issues/490)

## [1.47.0] - 2024-08-08
### Fixed
- The value for "current_member" is not available in group json [#485](https://github.com/rokwire/groups-building-block/issues/485)
- Groups Stats are not updated [#483](https://github.com/rokwire/groups-building-block/issues/483)
### Added
- POST request for loading group members [#455](https://github.com/rokwire/groups-building-block/issues/455)

## [1.46.3] - 2024-07-24
### Fixed
- Use "get_groups" permission for loading user groups in the admin API [#481](https://github.com/rokwire/groups-building-block/issues/481)

## [1.46.2] - 2024-07-16
### Fixed
- Additional fix: Truncate the post body to 250 characters within the notification[#457](https://github.com/rokwire/groups-building-block/issues/457)

## [1.46.1] - 2024-07-11
### Fixed
- Do not send polls and direct message notifications as muted when they are not [#477](https://github.com/rokwire/groups-building-block/issues/477)

## [1.46.0] - 2024-07-10
### Added
- Admin API for adding group members by NetIDs [#458](https://github.com/rokwire/groups-building-block/issues/458)

## [1.45.2] - 2024-07-01
### Fixed
- Update direct messages notification pattern [#475](https://github.com/rokwire/groups-building-block/issues/475)


## [1.45.1] - 2024-06-26
### Changed
- Use all_bbs_groups & get_aggregated-users permissions for BBs APIs (Additional change) [#473](https://github.com/rokwire/groups-building-block/issues/473)

## [1.45.0] - 2024-06-26
### Changed
- Use all_bbs_groups permissions for all BBs APIs [#473](https://github.com/rokwire/groups-building-block/issues/473)

## [1.44.0] - 2024-06-24
### Added
- Include sender, post content and action in group post notification body [#457](https://github.com/rokwire/groups-building-block/issues/457)
- Send post notification only to the creator of the post [#372](https://github.com/rokwire/groups-building-block/issues/372)

## [1.43.0] - 2024-06-19
### Added
- Provide Replies when loading single Post [#468](https://github.com/rokwire/groups-building-block/issues/468)
- Create Group Report Abuse API [#456](https://github.com/rokwire/groups-building-block/issues/456)

## [1.42.0] - 2024-06-12
### Changed
- Updated golang & alpine Docker container versions
### Added
- Delete everything from the database related to the core account  [#463](https://github.com/rokwire/groups-building-block/issues/463)
- Add new permissions for managing group events independently for granting access [#465](https://github.com/rokwire/groups-building-block/issues/465)

## [1.41.0] - 2024-06-05
### Added
- Introduce BBs APIs. Implement aggregate event users. [#459](https://github.com/rokwire/groups-building-block/issues/459)

## [1.40.2] - 2024-06-03
### Fixed
- Fix missing member name and email for a managed group auto sync task [#460](https://github.com/rokwire/groups-building-block/issues/460)

## [1.40.1] - 2024-05-10
### Fixed
- Additional fix and cleanup[#452](https://github.com/rokwire/groups-building-block/issues/452)

## [1.40.0] - 2024-05-09
### Added
- Improve create group admin api [#452](https://github.com/rokwire/groups-building-block/issues/452)

## [1.39.0] - 2024-04-30
### Added
- Improve group events APIs [#450](https://github.com/rokwire/groups-building-block/issues/450)

## [1.38.0] - 2024-04-26
### Added
- Groups rapid fixes and improvements [#447](https://github.com/rokwire/groups-building-block/issues/447)
- Group Create Post adds members by default [#442](https://github.com/rokwire/groups-building-block/issues/442)
- Implement create and update post admin APIs [#448](https://github.com/rokwire/groups-building-block/issues/448)
- API for creating Group for the Admin app [#445](https://github.com/rokwire/groups-building-block/issues/445)
- API for updating group for the Admin app [#446](https://github.com/rokwire/groups-building-block/issues/446)
- Ability to filter authman/manged groups [#441](https://github.com/rokwire/groups-building-block/issues/441)

## [1.37.1] - 2024-04-24
### Fixed
- Additional fix for scheduled posts[#437](https://github.com/rokwire/groups-building-block/issues/437)

## [1.37.0] - 2024-04-24
### Added
- Schedule post in the future [#437](https://github.com/rokwire/groups-building-block/issues/437)

## [1.36.0] - 2024-04-17
### Added
- Split posts and direct messages within the group [#434](https://github.com/rokwire/groups-building-block/issues/434)

## [1.35.1] - 2024-04-10
### Changed
- Additional fix dead loop & memory leak in the Authman sync task [#428](https://github.com/rokwire/groups-building-block/issues/428)

## [1.35.0] - 2024-04-05
### Changed
- Additional refactor authman automatic sync task[#428](https://github.com/rokwire/groups-building-block/issues/428)

## [1.34.0] - 2024-03-22
### Changed
- Refactor Authman automatic sync task [#428](https://github.com/rokwire/groups-building-block/issues/428)

## [1.33.0] - 2024-03-06
### Added
- Update the schema for Rokwire analytics api for Splunk ingest [#429](https://github.com/rokwire/groups-building-block/issues/429)

## [1.32.1] - 2024-02-28
### Fixed
- Additional fix related to membership & whole group deletion if the user is the only admin [#425](https://github.com/rokwire/groups-building-block/issues/425)

## [1.32.0] - 2024-02-28
### Fixed
- DELETE api/user API does not remove all user activity in groups [#425](https://github.com/rokwire/groups-building-block/issues/425)

## [1.31.0] - 2024-02-15
### Changed
- Group Admin and Event Admin roles should be treated separately [#423](https://github.com/rokwire/groups-building-block/issues/423)

## [1.30.1] - 2024-02-07
### Fixed
- Additional fix for delete event mappings[#417](https://github.com/rokwire/groups-building-block/issues/417)

## [1.30.0] - 2024-02-07
### Added
- Retrieve group ids by event Id [#416](https://github.com/rokwire/groups-building-block/issues/416)
- Update the set of groups that event is published to [#417](https://github.com/rokwire/groups-building-block/issues/417)

## [1.29.0] - 2024-02-06
### Changed
- Do not load "unpublished" events [#414](https://github.com/rokwire/groups-building-block/issues/414)

## [1.28.2] - 2024-02-01
### Fixed
- Additional NPE fix [#411](https://github.com/rokwire/groups-building-block/issues/411)

## [1.28.1] - 2024-02-01
### Added
- Provision all group admins as Event admins [#411](https://github.com/rokwire/groups-building-block/issues/411)

## [1.28.0] - 2024-01-30
### Changed
- Disable automatic event memership provision for group events [#411](https://github.com/rokwire/groups-building-block/issues/411)

## [1.27.3] - 2024-01-05
### Added
- Ability to select event admins when creating event linked to multiple [#408](https://github.com/rokwire/groups-building-block/issues/408)

## [1.27.2] - 2023-11-08
### Changed
- Additional fix of api docs [#405](https://github.com/rokwire/groups-building-block/issues/405)

## [1.27.1] - 2023-11-08
### Changed
- Restructure api doc - client & admin grouping [#405](https://github.com/rokwire/groups-building-block/issues/405)

## [1.27.0] - 2023-11-08
### Added
- New V3 admin API for linking event to set of groups [#403](https://github.com/rokwire/groups-building-block/issues/403)

## [1.26.0] - 2023-10-18
### Changed
- Refactor create and update group logic and resolve the risk of single point of failure. [#401](https://github.com/rokwire/groups-building-block/issues/401)

## [1.25.0] - 2023-10-11
### Fixed
- Fix bad handling of the unique group title index [#399](https://github.com/rokwire/groups-building-block/issues/399)

## [1.24.0] - 2023-10-10
### Fixed
- V3 Load events does not respect time filter [#396](https://github.com/rokwire/groups-building-block/issues/396)

## [1.23.0] - 2023-09-27
### Added
- Implement PUT api/group/{id}/events/v3 API for group calendar events [#394](https://github.com/rokwire/groups-building-block/issues/394)

## [1.22.0] - 2023-09-26
### Added
- Integrate Calendar BB for group events [#392](https://github.com/rokwire/groups-building-block/issues/392)
- Create an adaptor for requesting Calendar BB for dealing with group events [#391](https://github.com/rokwire/groups-building-block/issues/391)

## [1.21.0] - 2023-09-19
### Changed
- Updated libraries and docker container due to vulnerabilities along with the original ticket[#386](https://github.com/rokwire/groups-building-block/issues/386)
### Fixed
- Groups member sorting should be sorting by name [#386](https://github.com/rokwire/groups-building-block/issues/386)

## [1.20.0] - 2023-08-14
### Added
- More Analytics APIs and improvements for getting groups, posts and members [#382](https://github.com/rokwire/groups-building-block/issues/382)

## [1.19.0] - 2023-08-03
### Added
- Analytics API for getting posts [#382](https://github.com/rokwire/groups-building-block/issues/382)
- Prepare for deployment in OpenShift [#379](https://github.com/rokwire/groups-building-block/issues/379)

## [1.18.2] - 2023-05-03
- Fix research groups handling for the internal APIs [#376](https://github.com/rokwire/groups-building-block/issues/376)

## [1.18.1] - 2023-05-02
- Fix bad attributes migration for category & tags [#374](https://github.com/rokwire/groups-building-block/issues/374)

## [1.18.0] - 2023-04-12
### Added
- Improve FCM messages differenciate normal groups and research projects [#370](https://github.com/rokwire/groups-building-block/issues/370)

## [1.17.0] - 2023-04-11
### Changed
- Enable support of can_join_automatically flag for research groups [#368](https://github.com/rokwire/groups-building-block/issues/368)

## [1.16.4] - 2023-04-04
### Fixed
- Fix sending notifications when creating new group [#366](https://github.com/rokwire/groups-building-block/issues/366)

## [1.16.3] - 2023-03-28
### Fixed
- Unable to store group web_url [#364](https://github.com/rokwire/groups-building-block/issues/364)

## [1.16.2] - 2023-03-15
### Fixed
- Internal create event api crashes woth error 500 bug [#360](https://github.com/rokwire/groups-building-block/issues/357)

## [1.16.1] - 2023-02-14
### Fixed
- Fix cast error within Tags backward compatibility handling [#357](https://github.com/rokwire/groups-building-block/issues/357)

## [1.16.0] - 2023-02-07
### Added
- Introduce category and tags backward compatibility [#355](https://github.com/rokwire/groups-building-block/issues/355)

## [1.15.0] - 2023-02-01
### Added
- Add indexes for the nested attributes [#351](https://github.com/rokwire/groups-building-block/issues/351)
### Changed
- Remove category validation on create & update group operations [#352](https://github.com/rokwire/groups-building-block/issues/352)

## [1.14.0] - 2023-01-30
### Added
- Integrate govulncheck within the build process [#319](https://github.com/rokwire/groups-building-block/issues/319)
### Changed
- Rename group filters to attributes [#348](https://github.com/rokwire/groups-building-block/issues/348)

## [1.13.0] - 2023-01-26
### Added
- Implement content filters [#344](https://github.com/rokwire/groups-building-block/issues/344)

## [1.12.4] - 2023-03-20
### Fixed
- Hotfix of [#360] internal API for creating an event (as v1.12.4) [#362](https://github.com/rokwire/groups-building-block/issues/362)

## [1.12.3] - 2023-01-23
### Security
- Use admin token check for delete group membership admin API

## [1.12.2] - 2023-01-23
### Fixed
- Incorrect membership "status" for admins in managed group sync [#341](https://github.com/rokwire/groups-building-block/issues/341)

## [1.12.1] - 2023-01-23
### Fixed
- Additional fixes that improves the admin client APIs [#339](https://github.com/rokwire/groups-building-block/issues/339)

## [1.12.0] - 2023-01-20
### Added
- Add membership retrieve, update & delete admin APIs [#339](https://github.com/rokwire/groups-building-block/issues/339)

## [1.11.0] - 2023-01-13
### Added
- Create internal API for updating group's date updated [#335](https://github.com/rokwire/groups-building-block/issues/335)

## [1.10.1] - 2023-01-10
### Changed
- Split date modified field and introduce member & managed member modified date fields [#330](https://github.com/rokwire/groups-building-block/issues/330)

## [1.9.5] - 2023-01-04
### Changed
- Report of offensive speech automatic title [#328](https://github.com/rokwire/groups-building-block/issues/328)

## [1.9.4] - 2022-12-21
### Changed
- Group admins must not see direct messages if they are not listed explicitly within. the ACL list[#326](https://github.com/rokwire/groups-building-block/issues/326)

## [1.9.3] - 2022-12-20
### Fixed
- Delete group post request fails [#321](https://github.com/rokwire/groups-building-block/issues/321)

## [1.9.2] - 2022-12-14
### Fixed
- Admin must make posts and reactions no matter of group settings [#315](https://github.com/rokwire/groups-building-block/issues/315)

## [1.9.1] - 2022-12-14
### Changed 
- Change the group sorting only to title [#313](https://github.com/rokwire/groups-building-block/issues/313)
### Fixed
- Fix backward compatibility for old clients which don't support group settings [#311](https://github.com/rokwire/groups-building-block/issues/311)


## [1.9.0] - 2022-12-07
### Added
- Add group settings and preferences [#309](https://github.com/rokwire/groups-building-block/issues/309)

## [1.8.0] - 2022-12-01
### Added
- Send notification to potential research group candidates [#298](https://github.com/rokwire/groups-building-block/issues/298)

## [1.7.6] - 2022-11-28
### Fixed
- Fix inappropriate permission check in GET /api/group/{groupId}/posts/{postId} request [#305](https://github.com/rokwire/groups-building-block/issues/305)

## [1.7.5] - 2022-11-23
### Changed
- Upgrade auth library [#303](https://github.com/rokwire/groups-building-block/issues/303)

## [1.7.4] - 2022-11-22
### Changed
- Disable auto join feature for research groups [#301](https://github.com/rokwire/groups-building-block/issues/301)

## [1.7.3] - 2022-11-21
### Fixed
- Count of users matching research profile wrong for empty profile [#299](https://github.com/rokwire/groups-building-block/issues/299)

## [1.7.2] - 2022-11-18
### Added
- Set appID and orgID for notifications [#268](https://github.com/rokwire/groups-building-block/issues/268)

## [1.7.1] - 2022-11-18
### Added
- Add ability to exclude user's groups from response [#295](https://github.com/rokwire/groups-building-block/issues/295)
### Fixed
- Bad title index produce wrong client error for unique title violation [#296](https://github.com/rokwire/groups-building-block/issues/296)

## [1.7.0] - 2022-11-16
### Added
- Add API to get count of users matching research profile [#291](https://github.com/rokwire/groups-building-block/issues/291)
### Changed
- Upgrade auth library [#290](https://github.com/rokwire/groups-building-block/issues/290)

## [1.6.7] - 2022-11-16
### Changed
- Improvement of the original ticket: (research_confirmation is renamed to research_consent_statement and added new field with name research_consent_details)[#288](https://github.com/rokwire/groups-building-block/issues/288)

## [1.6.6] - 2022-11-15
### Added
- Add research_confirmation field within the group [#288](https://github.com/rokwire/groups-building-block/issues/288)
- Bad transaction handling on delete post and delete user data [#287](https://github.com/rokwire/groups-building-block/issues/287)

## [1.6.5] - 2022-11-14
### Fixed
- Wrong property name usage for membership notification preferences for create/update membership records [#285](https://github.com/rokwire/groups-building-block/issues/285)

## [1.6.4] - 2022-11-10
### Fixed
GET /v2/groups doesn't support anonymous users (tokens) [#282](https://github.com/rokwire/groups-building-block/issues/282)

## [1.6.3] - 2022-11-09
### Changed
- Included additional setting to mute all notifications to the original feature [#270](https://github.com/rokwire/groups-building-block/issues/270)
### Fixed
- Fix bad group stats bug [#279](https://github.com/rokwire/groups-building-block/issues/279)

## [1.6.2] - 2022-11-03
### Added
- Override update notifications preferences [#270](https://github.com/rokwire/groups-building-block/issues/270)
- Group notification internal API [#241](https://github.com/rokwire/groups-building-block/issues/241)
- Introduce research groups [#276](https://github.com/rokwire/groups-building-block/issues/276)

## [1.6.1] - 2022-10-12
### Changed
- Finish the transition process of splitting the group record and membership list on two separate collections [#238](https://github.com/rokwire/groups-building-block/issues/238)
- Store group stats [#227](https://github.com/rokwire/groups-building-block/issues/227)

## [1.5.74] - 2022-09-30
### Added
- Allow editing & deleting of a managed groups only if managed_group_admin permission presents for the user [#263](https://github.com/rokwire/groups-building-block/issues/263)

## [1.5.73] - 2022-09-28
### Fixed
- Returning the empty strings for the privacy(public) group members response [#261](https://github.com/rokwire/groups-building-block/issues/261)

## [1.5.72] - 2022-09-27
### Fixed
- Fix Get Group Members [#259](https://github.com/rokwire/groups-building-block/issues/259)

## [1.5.71] - 2022-09-26
### Added
- Set privacy members dependence [#257](https://github.com/rokwire/groups-building-block/issues/257)

## [1.5.70] - 2022-09-19
### Fixed
- Fix inconsistent mix of memberships between the groups & group_membership collections [#252](https://github.com/rokwire/groups-building-block/issues/252)

## [1.5.69] - 2022-09-16
### Added
- Implement additional flag for including hidden groups while searching for group name[#253](https://github.com/rokwire/groups-building-block/issues/253)

## [1.5.68] - 2022-09-12
### Fixed
- Exception on get group posts [#250](https://github.com/rokwire/groups-building-block/issues/250)

## [1.5.67] - 2022-09-12
### Added
- Implement an API that returns a single Post [#244](https://github.com/rokwire/groups-building-block/issues/244)
- Add reactions to posts [#242](https://github.com/rokwire/groups-building-block/issues/242)
- Expose DELETE /api/int/group/{group-id}/events/{event-id} API for using by Events Manager [#236](https://github.com/rokwire/groups-building-block/issues/236)
- Retrieve members by list of account IDs [#246](https://github.com/rokwire/groups-building-block/issues/246)

## [1.5.66] - 2022-08-24
### Fixed
- Fix wrong groups pagination [#232](https://github.com/rokwire/groups-building-block/issues/232)

## [1.5.65] - 2022-08-17
### Fixed
- Maximum Mongo document size limit for groups [#222](https://github.com/rokwire/groups-building-block/issues/222)

## [1.5.64] - 2022-08-10
### Fixed
- Authman groups members missing [#218](https://github.com/rokwire/groups-building-block/issues/218)

## [1.5.63] - 2022-08-09
### Fixed
- Fix merge issues

## [1.5.62] - 2022-08-08
### Added
- Improve managed group admin assignment and synchronization [#209](https://github.com/rokwire/groups-building-block/issues/209)

## [1.5.61] - 2022-08-05
### Added
- Introduce V2 group APIs and improve the legacy with additional filter options  [#212](https://github.com/rokwire/groups-building-block/issues/212)
  - Introduced V2 APIs (the members list is omitted from the v1 response):
    - GET /api/v2/groups
    - GET /api/v2/groups/{id}
    - GET /api/v2/user/groups
    - GET /api/admin/v2/groups
    - GET /api/admin/v2/groups/{id}
    - GET /api/admin/v2/user/groups
    - GET /api/admin/group/{group-id}/stats
    - GET /api/group/{id}/stats
    - GET /api/group/{group-id}/members

## [1.5.60] - 2022-08-03 
- Test build

## [1.5.59] - 2022-07-29
### Added
- Create internal API for creating a group event by another BB [#210](https://github.com/rokwire/groups-building-block/issues/210)

## [1.5.58] - 2022-07-27
### Added
- Add internal API for retrieving group members by group title [#205](https://github.com/rokwire/groups-building-block/issues/205)

## [1.5.57] - 2022-07-26
### Changed
- Improve report a group post as an abuse [#204](https://github.com/rokwire/groups-building-block/issues/204)

## [1.5.56] - 2022-07-22
### Added
- Introduce admin Authman sync api (POST /admin/authman/synchronize) [#202](https://github.com/rokwire/groups-building-block/issues/202)
### Fixed
- Improve logging of the internal API calls [#200](https://github.com/rokwire/groups-building-block/issues/200)

## [1.5.55] - 2022-07-21
### Fixed
- Authman sync task should add default admins only to the new groups [#198](https://github.com/rokwire/groups-building-block/issues/198)

## [1.5.54] - 2022-07-19
### Changed
- Check the group is eligible for autumn synchronisation before initiate the operation [#196](https://github.com/rokwire/groups-building-block/issues/196)

## [1.5.53] - 2022-07-18
### Changed
- Change the default title of groups transactional FCM messages to "Group - {Group Name}" [#194](https://github.com/rokwire/groups-building-block/issues/194)

## [1.5.52] - 2022-07-15
### Changed
- Set "Academic" category for all Gies auto created groups [#192](https://github.com/rokwire/groups-building-block/issues/192)
### Fixed
- Fix admin authorization [#190](https://github.com/rokwire/groups-building-block/issues/190)

## [1.5.51] - 2022-07-13
### Fixed
- [BUG-UIUC] Groups - editing group settings kicks out all members [#188](https://github.com/rokwire/groups-building-block/issues/188)

## [1.5.50] - 2022-07-12
### Changed
- Expose netID within the membership & user records [#184](https://github.com/rokwire/groups-building-block/issues/163)
- Deprecate ROKWIRE_GS_API_KEY and start using only INTERNAL-API-KEY as internal API authentication mechanism. This  a redo operations of a previous redo changes due to a confirmation [#156](https://github.com/rokwire/groups-building-block/issues/156)

## [1.5.49] - 2022-07-07
### Fixed
- Additional fix for missing member.id on requesting for a group membership [#163](https://github.com/rokwire/groups-building-block/issues/163)

## [1.5.48] - 2022-07-06
### Changed
- Prepare the project to become open source [#146](https://github.com/rokwire/groups-building-block/issues/146)
### Fixed
- Additional fix for missing client_id on creating a new group [#163](https://github.com/rokwire/groups-building-block/issues/163)
- Additional fix for missing member creation date on requesting for a group membership [#163](https://github.com/rokwire/groups-building-block/issues/163)

## [1.5.47] - 2022-07-01
### Changed
- Handle Autumn group pretty name and the default admins [#177](https://github.com/rokwire/groups-building-block/issues/177)

## [1.5.46] - 2022-06-30
### Changed
- Improve report abuse email template [#174](https://github.com/rokwire/groups-building-block/issues/174)

## [1.5.45] - 2022-06-24
### Changed
- Internal Autumn synch API needs to take parameters for stem checks [#167](https://github.com/rokwire/groups-building-block/issues/167)

## [1.5.44] - 2022-06-21
### Fixed
- Additional fix for missing ID on new member request [#163](https://github.com/rokwire/groups-building-block/issues/163)
- Clean polls logic and remove it from the Groups BB [#150](https://github.com/rokwire/groups-building-block/issues/150)

## [1.5.43] - 2022-06-16
### Added
- Add the group member to the autumn group automatically  [#163](https://github.com/rokwire/groups-building-block/issues/163)

## [1.5.42] - 2022-06-08
### Added
- Report a post as abuse [#161](https://github.com/rokwire/groups-building-block/issues/161)

## [1.5.41] - 2022-06-06
### Added
- Implement ability to use post's subject and body as a notification for the all group members [#159](https://github.com/rokwire/groups-building-block/issues/159)

## [1.5.40] - 2022-06-02
### Changed
- Rollback previous changes and add support of the both ROKWIRE_GS_API_KEY & INTERNAL-API-KEY headers for backward compatibility [#156](https://github.com/rokwire/groups-building-block/issues/156)

## [1.5.39] - 2022-06-01
### Changed
- Deprecate ROKWIRE_GS_API_KEY and start using INTERNAL-API-KEY as internal API authentication mechanism [#156](https://github.com/rokwire/groups-building-block/issues/156)

## [1.5.38] - 2022-05-30
### Added
- Add default Authman group admins on Authman group creation[#153](https://github.com/rokwire/groups-building-block/issues/153)

## [1.5.37] - 2022-05-27
### Added
- Implement automatic Authman group creation and membership synchronisation [#153](https://github.com/rokwire/groups-building-block/issues/153)

## [1.5.36] - 2022-05-26
### Added
- Create internal group detail API [#151](https://github.com/rokwire/groups-building-block/issues/151)

## [1.5.35] - 2022-05-18
### Added
- Add support for attendance groups [#147](https://github.com/rokwire/groups-building-block/issues/147)

## [1.5.34] - 2022-05-16
### Added
- Ability to initiate manual Authman synch by group admin [#144](https://github.com/rokwire/groups-building-block/issues/143)

## [1.5.33] - 2022-05-11
### Added
- Add support of closed groups [#143](https://github.com/rokwire/groups-building-block/issues/143)

## [1.5.32] - 2022-05-05
### Fixed
- Additional fix due to broken UIUC client [#132](https://github.com/rokwire/groups-building-block/issues/132)

## [1.5.31] - 2022-05-04
### Fixed 
- Additional fixes for subgroup notifications for posts, polls and events [#140](https://github.com/rokwire/groups-building-block/issues/140)

### Added
- Migrate group polls mapping and move ot to the Groups BB side [#140](https://github.com/rokwire/groups-building-block/issues/140)

## [1.5.30] - 2022-04-28
### Fixed
- Fix auth library usage issues [#138](https://github.com/rokwire/groups-building-block/issues/138)

## [1.5.29] - 2022-04-26
### Changed
- Update Swagger library due to security issue [#135](https://github.com/rokwire/groups-building-block/issues/135)

## [1.5.28] - 2022-04-20
### Added
- Hide groups from search queries with additional flag [#132](https://github.com/rokwire/groups-building-block/issues/132)

## [1.5.27] - 2022-04-14
### Fixed
- Anonymous users need access /groups API too [#130](https://github.com/rokwire/groups-building-block/issues/130)

## [1.5.26] - 2022-04-04
### Added
- Implement additional GET /group/{group-id}/events/v2 api to avoid breaking existing clients [#128](https://github.com/rokwire/groups-building-block/issues/126)

## [1.5.25] - 2022-03-23
### Added
- Add support of members_to for events [#128](https://github.com/rokwire/groups-building-block/issues/126)

## [1.5.24] - 2022-03-10
### Fixed
- Authman settings are not serialised if the group is private and the user is not a member [#126](https://github.com/rokwire/groups-building-block/issues/126)

## [1.5.24] - 2022-03-10
### Fixed
- Authman settings are not serialised if the group is private and the user is not a member [#126](https://github.com/rokwire/groups-building-block/issues/126)

## [1.5.23] - 2022-03-09
### Fixed
- More fixes and improvements for post destination members restriction [#123](https://github.com/rokwire/groups-building-block/issues/123)

## [1.5.22] - 2022-03-08
### Changed
- Limit reply to a specific subset of members [#123](https://github.com/rokwire/groups-building-block/issues/123)

## [1.5.21] - 2022-02-24
### Added
- Additional fix of wrong membership initialization [#122](https://github.com/rokwire/groups-building-block/issues/122)

## [1.5.20] - 2022-02-23
### Changed
- Deprecate and remove member.user.id and use member.user_id [#122](https://github.com/rokwire/groups-building-block/issues/122)

## [1.5.19] - 2022-02-16
### Changed
- Ignore members different from uofinetid [#116](https://github.com/rokwire/groups-building-block/issues/116)

## [1.5.18] - 2022-02-15
### Added
- Additional improvements for Authman sync [#116](https://github.com/rokwire/groups-building-block/issues/116)

## [1.5.17] - 2022-02-14
### Added
- Add additional parameter within the authman user api [#116](https://github.com/rokwire/groups-building-block/issues/116)

## [1.5.16] - 2022-02-11
### Changed
- Add only_admins_can_create_posts flag to the group object [#116](https://github.com/rokwire/groups-building-block/issues/116)

## [1.5.15] - 2022-02-09
### Fixed
- Additional fixes for Login & Authman sync [#106](https://github.com/rokwire/groups-building-block/issues/106)

## [1.5.14] - 2022-02-09
### Fixed
- Additional fixes for Login & Authman sync [#106](https://github.com/rokwire/groups-building-block/issues/106)

## [1.5.13] - 2022-02-08
### Fixed
- Additional fixes for Login & Authman sync [#106](https://github.com/rokwire/groups-building-block/issues/106)

## [1.5.12] - 2022-02-07
### Added
- Additional fixes for Login & Authman sync [#106](https://github.com/rokwire/groups-building-block/issues/106)

## [1.5.11] - 2022-02-03
### Fixed
-Additional fixes for Login & Authman sync [#106](https://github.com/rokwire/groups-building-block/issues/106)

## [1.5.10] - 2022-02-02
### Fixed
- Add internal stats API [#112](https://github.com/rokwire/groups-building-block/issues/112)

## [1.5.9] - 2022-01-31
### Fixed
- Authman sync fixes and improvements [#106](https://github.com/rokwire/groups-building-block/issues/106)

## [1.5.8] - 2022-01-27
### Fixed
- Authman sync fixes and improvements [#106](https://github.com/rokwire/groups-building-block/issues/106)

## [1.5.7] - 2022-01-12
### Fixed
- Authman sync fixes and improvements [#106](https://github.com/rokwire/groups-building-block/issues/106)

## [1.5.6] - 2022-01-10
- Authman sync fixes and improvements [#106](https://github.com/rokwire/groups-building-block/issues/106)

## [1.5.6] - 2022-01-10
### Changed
- Update core auth library and cache the name of the user for Authman sync pupronse [#106](https://github.com/rokwire/groups-building-block/issues/106)

## [1.5.5] - 2022-01-05 
### Changed
- Updated changelog

## [1.5.4] - 2022-01-04 (Rejected)
### Added
- Implement CRUD APIs for Poll mappings [#107](https://github.com/rokwire/groups-building-block/issues/107)

## [1.5.3] - 2021-12-27
### Added
- Add Authman API support [#106](https://github.com/rokwire/groups-building-block/issues/106)

## [1.4.44] - 2021-12-17
### Fixed
- Fix wrong check for admin while getting posts for group [#103](https://github.com/rokwire/groups-building-block/issues/103)

## [1.4.43] - 2021-12-15
### Fixed
- Fix inconsistent is_core_user flag for core user[#100](https://github.com/rokwire/groups-building-block/issues/100)

## [1.4.42] - 2021-12-08
### Added
- Add image_url in the Post model[#96](https://github.com/rokwire/groups-building-block/issues/96)

## [1.4.41] - 2021-12-10
## [1.4.40] - 2021-12-09

## [1.4.39] - 2021-12-08
### Fixed
Fail with error 401 or 403 during the authentication & authorization phase [#91](https://github.com/rokwire/groups-building-block/issues/91)

## [1.4.38] - 2021-12-06
### Fixed
- Don't send notifications to all users [#89](https://github.com/rokwire/groups-building-block/issues/89)<|MERGE_RESOLUTION|>--- conflicted
+++ resolved
@@ -6,11 +6,8 @@
 
 ## Unreleased
 ### Added
-<<<<<<< HEAD
 - Consolidate the information, and make it accessible with a single API call [#519](https://github.com/rokwire/groups-building-block/issues/519)
-=======
 - Implement GET /v2/groups API via http POST method [#524](https://github.com/rokwire/groups-building-block/issues/524)
->>>>>>> 62d4daf4
 
 ## [1.55.0] - 2024-11-13
 ### Added 
