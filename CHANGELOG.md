--- conflicted
+++ resolved
@@ -6,7 +6,6 @@
 
 ## Unreleased
 
-<<<<<<< HEAD
 ## [1.16.2] - 2023-03-15
 ### Fixed
 - Internal create event api crashes woth error 500 bug [#360](https://github.com/rokwire/groups-building-block/issues/357)
@@ -34,11 +33,10 @@
 ## [1.13.0] - 2023-01-26
 ### Added
 - Implement content filters [#344](https://github.com/rokwire/groups-building-block/issues/344)
-=======
+
 ## [1.12.4] - 2023-03-20
 ### Fixed
 - Hotfix of [#360] internal API for creating an event (as v1.12.4) [#362](https://github.com/rokwire/groups-building-block/issues/362)
->>>>>>> 1f396e7e
 
 ## [1.12.3] - 2023-01-23
 ### Security
