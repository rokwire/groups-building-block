--- conflicted
+++ resolved
@@ -6,10 +6,7 @@
 
 ## Unreleased
 
-<<<<<<< HEAD
-=======
 ## [1.35.0] - 2024-04-05
->>>>>>> c88045dd
 ### Changed
 - Additional refactor authman automatic sync task[#428](https://github.com/rokwire/groups-building-block/issues/428)
 
