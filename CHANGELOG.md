# Changelog
All notable changes to this project will be documented in this file.

The format is based on [Keep a Changelog](https://keepachangelog.com/en/1.0.0/),
and this project adheres to [Semantic Versioning](https://semver.org/spec/v2.0.0.html).

## Unreleased

<<<<<<< HEAD
=======
## [1.37.0] - 2024-04-24
>>>>>>> 8ecbf86e
### Added
- Schedule post in the future [#437](https://github.com/rokwire/groups-building-block/issues/437)

## [1.36.0] - 2024-04-17
### Added
- Split posts and direct messages within the group [#434](https://github.com/rokwire/groups-building-block/issues/434)

## [1.35.1] - 2024-04-10
### Changed
- Additional fix dead loop & memory leak in the Authman sync task [#428](https://github.com/rokwire/groups-building-block/issues/428)

## [1.35.0] - 2024-04-05
### Changed
- Additional refactor authman automatic sync task[#428](https://github.com/rokwire/groups-building-block/issues/428)

## [1.34.0] - 2024-03-22
### Changed
- Refactor Authman automatic sync task [#428](https://github.com/rokwire/groups-building-block/issues/428)

## [1.33.0] - 2024-03-06
### Added
- Update the schema for Rokwire analytics api for Splunk ingest [#429](https://github.com/rokwire/groups-building-block/issues/429)

## [1.32.1] - 2024-02-28
### Fixed
- Additional fix related to membership & whole group deletion if the user is the only admin [#425](https://github.com/rokwire/groups-building-block/issues/425)

## [1.32.0] - 2024-02-28
### Fixed
- DELETE api/user API does not remove all user activity in groups [#425](https://github.com/rokwire/groups-building-block/issues/425)

## [1.31.0] - 2024-02-15
### Changed
- Group Admin and Event Admin roles should be treated separately [#423](https://github.com/rokwire/groups-building-block/issues/423)

## [1.30.1] - 2024-02-07
### Fixed
- Additional fix for delete event mappings[#417](https://github.com/rokwire/groups-building-block/issues/417)

## [1.30.0] - 2024-02-07
### Added
- Retrieve group ids by event Id [#416](https://github.com/rokwire/groups-building-block/issues/416)
- Update the set of groups that event is published to [#417](https://github.com/rokwire/groups-building-block/issues/417)

## [1.29.0] - 2024-02-06
### Changed
- Do not load "unpublished" events [#414](https://github.com/rokwire/groups-building-block/issues/414)

## [1.28.2] - 2024-02-01
### Fixed
- Additional NPE fix [#411](https://github.com/rokwire/groups-building-block/issues/411)

## [1.28.1] - 2024-02-01
### Added
- Provision all group admins as Event admins [#411](https://github.com/rokwire/groups-building-block/issues/411)

## [1.28.0] - 2024-01-30
### Changed
- Disable automatic event memership provision for group events [#411](https://github.com/rokwire/groups-building-block/issues/411)

## [1.27.3] - 2024-01-05
### Added
- Ability to select event admins when creating event linked to multiple [#408](https://github.com/rokwire/groups-building-block/issues/408)

## [1.27.2] - 2023-11-08
### Changed
- Additional fix of api docs [#405](https://github.com/rokwire/groups-building-block/issues/405)

## [1.27.1] - 2023-11-08
### Changed
- Restructure api doc - client & admin grouping [#405](https://github.com/rokwire/groups-building-block/issues/405)

## [1.27.0] - 2023-11-08
### Added
- New V3 admin API for linking event to set of groups [#403](https://github.com/rokwire/groups-building-block/issues/403)

## [1.26.0] - 2023-10-18
### Changed
- Refactor create and update group logic and resolve the risk of single point of failure. [#401](https://github.com/rokwire/groups-building-block/issues/401)

## [1.25.0] - 2023-10-11
### Fixed
- Fix bad handling of the unique group title index [#399](https://github.com/rokwire/groups-building-block/issues/399)

## [1.24.0] - 2023-10-10
### Fixed
- V3 Load events does not respect time filter [#396](https://github.com/rokwire/groups-building-block/issues/396)

## [1.23.0] - 2023-09-27
### Added
- Implement PUT api/group/{id}/events/v3 API for group calendar events [#394](https://github.com/rokwire/groups-building-block/issues/394)

## [1.22.0] - 2023-09-26
### Added
- Integrate Calendar BB for group events [#392](https://github.com/rokwire/groups-building-block/issues/392)
- Create an adaptor for requesting Calendar BB for dealing with group events [#391](https://github.com/rokwire/groups-building-block/issues/391)

## [1.21.0] - 2023-09-19
### Changed
- Updated libraries and docker container due to vulnerabilities along with the original ticket[#386](https://github.com/rokwire/groups-building-block/issues/386)
### Fixed
- Groups member sorting should be sorting by name [#386](https://github.com/rokwire/groups-building-block/issues/386)

## [1.20.0] - 2023-08-14
### Added
- More Analytics APIs and improvements for getting groups, posts and members [#382](https://github.com/rokwire/groups-building-block/issues/382)

## [1.19.0] - 2023-08-03
### Added
- Analytics API for getting posts [#382](https://github.com/rokwire/groups-building-block/issues/382)
- Prepare for deployment in OpenShift [#379](https://github.com/rokwire/groups-building-block/issues/379)

## [1.18.2] - 2023-05-03
- Fix research groups handling for the internal APIs [#376](https://github.com/rokwire/groups-building-block/issues/376)

## [1.18.1] - 2023-05-02
- Fix bad attributes migration for category & tags [#374](https://github.com/rokwire/groups-building-block/issues/374)

## [1.18.0] - 2023-04-12
### Added
- Improve FCM messages differenciate normal groups and research projects [#370](https://github.com/rokwire/groups-building-block/issues/370)

## [1.17.0] - 2023-04-11
### Changed
- Enable support of can_join_automatically flag for research groups [#368](https://github.com/rokwire/groups-building-block/issues/368)

## [1.16.4] - 2023-04-04
### Fixed
- Fix sending notifications when creating new group [#366](https://github.com/rokwire/groups-building-block/issues/366)

## [1.16.3] - 2023-03-28
### Fixed
- Unable to store group web_url [#364](https://github.com/rokwire/groups-building-block/issues/364)

## [1.16.2] - 2023-03-15
### Fixed
- Internal create event api crashes woth error 500 bug [#360](https://github.com/rokwire/groups-building-block/issues/357)

## [1.16.1] - 2023-02-14
### Fixed
- Fix cast error within Tags backward compatibility handling [#357](https://github.com/rokwire/groups-building-block/issues/357)

## [1.16.0] - 2023-02-07
### Added
- Introduce category and tags backward compatibility [#355](https://github.com/rokwire/groups-building-block/issues/355)

## [1.15.0] - 2023-02-01
### Added
- Add indexes for the nested attributes [#351](https://github.com/rokwire/groups-building-block/issues/351)
### Changed
- Remove category validation on create & update group operations [#352](https://github.com/rokwire/groups-building-block/issues/352)

## [1.14.0] - 2023-01-30
### Added
- Integrate govulncheck within the build process [#319](https://github.com/rokwire/groups-building-block/issues/319)
### Changed
- Rename group filters to attributes [#348](https://github.com/rokwire/groups-building-block/issues/348)

## [1.13.0] - 2023-01-26
### Added
- Implement content filters [#344](https://github.com/rokwire/groups-building-block/issues/344)

## [1.12.4] - 2023-03-20
### Fixed
- Hotfix of [#360] internal API for creating an event (as v1.12.4) [#362](https://github.com/rokwire/groups-building-block/issues/362)

## [1.12.3] - 2023-01-23
### Security
- Use admin token check for delete group membership admin API

## [1.12.2] - 2023-01-23
### Fixed
- Incorrect membership "status" for admins in managed group sync [#341](https://github.com/rokwire/groups-building-block/issues/341)

## [1.12.1] - 2023-01-23
### Fixed
- Additional fixes that improves the admin client APIs [#339](https://github.com/rokwire/groups-building-block/issues/339)

## [1.12.0] - 2023-01-20
### Added
- Add membership retrieve, update & delete admin APIs [#339](https://github.com/rokwire/groups-building-block/issues/339)

## [1.11.0] - 2023-01-13
### Added
- Create internal API for updating group's date updated [#335](https://github.com/rokwire/groups-building-block/issues/335)

## [1.10.1] - 2023-01-10
### Changed
- Split date modified field and introduce member & managed member modified date fields [#330](https://github.com/rokwire/groups-building-block/issues/330)

## [1.9.5] - 2023-01-04
### Changed
- Report of offensive speech automatic title [#328](https://github.com/rokwire/groups-building-block/issues/328)

## [1.9.4] - 2022-12-21
### Changed
- Group admins must not see direct messages if they are not listed explicitly within. the ACL list[#326](https://github.com/rokwire/groups-building-block/issues/326)

## [1.9.3] - 2022-12-20
### Fixed
- Delete group post request fails [#321](https://github.com/rokwire/groups-building-block/issues/321)

## [1.9.2] - 2022-12-14
### Fixed
- Admin must make posts and reactions no matter of group settings [#315](https://github.com/rokwire/groups-building-block/issues/315)

## [1.9.1] - 2022-12-14
### Changed 
- Change the group sorting only to title [#313](https://github.com/rokwire/groups-building-block/issues/313)
### Fixed
- Fix backward compatibility for old clients which don't support group settings [#311](https://github.com/rokwire/groups-building-block/issues/311)


## [1.9.0] - 2022-12-07
### Added
- Add group settings and preferences [#309](https://github.com/rokwire/groups-building-block/issues/309)

## [1.8.0] - 2022-12-01
### Added
- Send notification to potential research group candidates [#298](https://github.com/rokwire/groups-building-block/issues/298)

## [1.7.6] - 2022-11-28
### Fixed
- Fix inappropriate permission check in GET /api/group/{groupId}/posts/{postId} request [#305](https://github.com/rokwire/groups-building-block/issues/305)

## [1.7.5] - 2022-11-23
### Changed
- Upgrade auth library [#303](https://github.com/rokwire/groups-building-block/issues/303)

## [1.7.4] - 2022-11-22
### Changed
- Disable auto join feature for research groups [#301](https://github.com/rokwire/groups-building-block/issues/301)

## [1.7.3] - 2022-11-21
### Fixed
- Count of users matching research profile wrong for empty profile [#299](https://github.com/rokwire/groups-building-block/issues/299)

## [1.7.2] - 2022-11-18
### Added
- Set appID and orgID for notifications [#268](https://github.com/rokwire/groups-building-block/issues/268)

## [1.7.1] - 2022-11-18
### Added
- Add ability to exclude user's groups from response [#295](https://github.com/rokwire/groups-building-block/issues/295)
### Fixed
- Bad title index produce wrong client error for unique title violation [#296](https://github.com/rokwire/groups-building-block/issues/296)

## [1.7.0] - 2022-11-16
### Added
- Add API to get count of users matching research profile [#291](https://github.com/rokwire/groups-building-block/issues/291)
### Changed
- Upgrade auth library [#290](https://github.com/rokwire/groups-building-block/issues/290)

## [1.6.7] - 2022-11-16
### Changed
- Improvement of the original ticket: (research_confirmation is renamed to research_consent_statement and added new field with name research_consent_details)[#288](https://github.com/rokwire/groups-building-block/issues/288)

## [1.6.6] - 2022-11-15
### Added
- Add research_confirmation field within the group [#288](https://github.com/rokwire/groups-building-block/issues/288)
- Bad transaction handling on delete post and delete user data [#287](https://github.com/rokwire/groups-building-block/issues/287)

## [1.6.5] - 2022-11-14
### Fixed
- Wrong property name usage for membership notification preferences for create/update membership records [#285](https://github.com/rokwire/groups-building-block/issues/285)

## [1.6.4] - 2022-11-10
### Fixed
GET /v2/groups doesn't support anonymous users (tokens) [#282](https://github.com/rokwire/groups-building-block/issues/282)

## [1.6.3] - 2022-11-09
### Changed
- Included additional setting to mute all notifications to the original feature [#270](https://github.com/rokwire/groups-building-block/issues/270)
### Fixed
- Fix bad group stats bug [#279](https://github.com/rokwire/groups-building-block/issues/279)

## [1.6.2] - 2022-11-03
### Added
- Override update notifications preferences [#270](https://github.com/rokwire/groups-building-block/issues/270)
- Group notification internal API [#241](https://github.com/rokwire/groups-building-block/issues/241)
- Introduce research groups [#276](https://github.com/rokwire/groups-building-block/issues/276)

## [1.6.1] - 2022-10-12
### Changed
- Finish the transition process of splitting the group record and membership list on two separate collections [#238](https://github.com/rokwire/groups-building-block/issues/238)
- Store group stats [#227](https://github.com/rokwire/groups-building-block/issues/227)

## [1.5.74] - 2022-09-30
### Added
- Allow editing & deleting of a managed groups only if managed_group_admin permission presents for the user [#263](https://github.com/rokwire/groups-building-block/issues/263)

## [1.5.73] - 2022-09-28
### Fixed
- Returning the empty strings for the privacy(public) group members response [#261](https://github.com/rokwire/groups-building-block/issues/261)

## [1.5.72] - 2022-09-27
### Fixed
- Fix Get Group Members [#259](https://github.com/rokwire/groups-building-block/issues/259)

## [1.5.71] - 2022-09-26
### Added
- Set privacy members dependence [#257](https://github.com/rokwire/groups-building-block/issues/257)

## [1.5.70] - 2022-09-19
### Fixed
- Fix inconsistent mix of memberships between the groups & group_membership collections [#252](https://github.com/rokwire/groups-building-block/issues/252)

## [1.5.69] - 2022-09-16
### Added
- Implement additional flag for including hidden groups while searching for group name[#253](https://github.com/rokwire/groups-building-block/issues/253)

## [1.5.68] - 2022-09-12
### Fixed
- Exception on get group posts [#250](https://github.com/rokwire/groups-building-block/issues/250)

## [1.5.67] - 2022-09-12
### Added
- Implement an API that returns a single Post [#244](https://github.com/rokwire/groups-building-block/issues/244)
- Add reactions to posts [#242](https://github.com/rokwire/groups-building-block/issues/242)
- Expose DELETE /api/int/group/{group-id}/events/{event-id} API for using by Events Manager [#236](https://github.com/rokwire/groups-building-block/issues/236)
- Retrieve members by list of account IDs [#246](https://github.com/rokwire/groups-building-block/issues/246)

## [1.5.66] - 2022-08-24
### Fixed
- Fix wrong groups pagination [#232](https://github.com/rokwire/groups-building-block/issues/232)

## [1.5.65] - 2022-08-17
### Fixed
- Maximum Mongo document size limit for groups [#222](https://github.com/rokwire/groups-building-block/issues/222)

## [1.5.64] - 2022-08-10
### Fixed
- Authman groups members missing [#218](https://github.com/rokwire/groups-building-block/issues/218)

## [1.5.63] - 2022-08-09
### Fixed
- Fix merge issues

## [1.5.62] - 2022-08-08
### Added
- Improve managed group admin assignment and synchronization [#209](https://github.com/rokwire/groups-building-block/issues/209)

## [1.5.61] - 2022-08-05
### Added
- Introduce V2 group APIs and improve the legacy with additional filter options  [#212](https://github.com/rokwire/groups-building-block/issues/212)
  - Introduced V2 APIs (the members list is omitted from the v1 response):
    - GET /api/v2/groups
    - GET /api/v2/groups/{id}
    - GET /api/v2/user/groups
    - GET /api/admin/v2/groups
    - GET /api/admin/v2/groups/{id}
    - GET /api/admin/v2/user/groups
    - GET /api/admin/group/{group-id}/stats
    - GET /api/group/{id}/stats
    - GET /api/group/{group-id}/members

## [1.5.60] - 2022-08-03 
- Test build

## [1.5.59] - 2022-07-29
### Added
- Create internal API for creating a group event by another BB [#210](https://github.com/rokwire/groups-building-block/issues/210)

## [1.5.58] - 2022-07-27
### Added
- Add internal API for retrieving group members by group title [#205](https://github.com/rokwire/groups-building-block/issues/205)

## [1.5.57] - 2022-07-26
### Changed
- Improve report a group post as an abuse [#204](https://github.com/rokwire/groups-building-block/issues/204)

## [1.5.56] - 2022-07-22
### Added
- Introduce admin Authman sync api (POST /admin/authman/synchronize) [#202](https://github.com/rokwire/groups-building-block/issues/202)
### Fixed
- Improve logging of the internal API calls [#200](https://github.com/rokwire/groups-building-block/issues/200)

## [1.5.55] - 2022-07-21
### Fixed
- Authman sync task should add default admins only to the new groups [#198](https://github.com/rokwire/groups-building-block/issues/198)

## [1.5.54] - 2022-07-19
### Changed
- Check the group is eligible for autumn synchronisation before initiate the operation [#196](https://github.com/rokwire/groups-building-block/issues/196)

## [1.5.53] - 2022-07-18
### Changed
- Change the default title of groups transactional FCM messages to "Group - {Group Name}" [#194](https://github.com/rokwire/groups-building-block/issues/194)

## [1.5.52] - 2022-07-15
### Changed
- Set "Academic" category for all Gies auto created groups [#192](https://github.com/rokwire/groups-building-block/issues/192)
### Fixed
- Fix admin authorization [#190](https://github.com/rokwire/groups-building-block/issues/190)

## [1.5.51] - 2022-07-13
### Fixed
- [BUG-UIUC] Groups - editing group settings kicks out all members [#188](https://github.com/rokwire/groups-building-block/issues/188)

## [1.5.50] - 2022-07-12
### Changed
- Expose netID within the membership & user records [#184](https://github.com/rokwire/groups-building-block/issues/163)
- Deprecate ROKWIRE_GS_API_KEY and start using only INTERNAL-API-KEY as internal API authentication mechanism. This  a redo operations of a previous redo changes due to a confirmation [#156](https://github.com/rokwire/groups-building-block/issues/156)

## [1.5.49] - 2022-07-07
### Fixed
- Additional fix for missing member.id on requesting for a group membership [#163](https://github.com/rokwire/groups-building-block/issues/163)

## [1.5.48] - 2022-07-06
### Changed
- Prepare the project to become open source [#146](https://github.com/rokwire/groups-building-block/issues/146)
### Fixed
- Additional fix for missing client_id on creating a new group [#163](https://github.com/rokwire/groups-building-block/issues/163)
- Additional fix for missing member creation date on requesting for a group membership [#163](https://github.com/rokwire/groups-building-block/issues/163)

## [1.5.47] - 2022-07-01
### Changed
- Handle Autumn group pretty name and the default admins [#177](https://github.com/rokwire/groups-building-block/issues/177)

## [1.5.46] - 2022-06-30
### Changed
- Improve report abuse email template [#174](https://github.com/rokwire/groups-building-block/issues/174)

## [1.5.45] - 2022-06-24
### Changed
- Internal Autumn synch API needs to take parameters for stem checks [#167](https://github.com/rokwire/groups-building-block/issues/167)

## [1.5.44] - 2022-06-21
### Fixed
- Additional fix for missing ID on new member request [#163](https://github.com/rokwire/groups-building-block/issues/163)
- Clean polls logic and remove it from the Groups BB [#150](https://github.com/rokwire/groups-building-block/issues/150)

## [1.5.43] - 2022-06-16
### Added
- Add the group member to the autumn group automatically  [#163](https://github.com/rokwire/groups-building-block/issues/163)

## [1.5.42] - 2022-06-08
### Added
- Report a post as abuse [#161](https://github.com/rokwire/groups-building-block/issues/161)

## [1.5.41] - 2022-06-06
### Added
- Implement ability to use post's subject and body as a notification for the all group members [#159](https://github.com/rokwire/groups-building-block/issues/159)

## [1.5.40] - 2022-06-02
### Changed
- Rollback previous changes and add support of the both ROKWIRE_GS_API_KEY & INTERNAL-API-KEY headers for backward compatibility [#156](https://github.com/rokwire/groups-building-block/issues/156)

## [1.5.39] - 2022-06-01
### Changed
- Deprecate ROKWIRE_GS_API_KEY and start using INTERNAL-API-KEY as internal API authentication mechanism [#156](https://github.com/rokwire/groups-building-block/issues/156)

## [1.5.38] - 2022-05-30
### Added
- Add default Authman group admins on Authman group creation[#153](https://github.com/rokwire/groups-building-block/issues/153)

## [1.5.37] - 2022-05-27
### Added
- Implement automatic Authman group creation and membership synchronisation [#153](https://github.com/rokwire/groups-building-block/issues/153)

## [1.5.36] - 2022-05-26
### Added
- Create internal group detail API [#151](https://github.com/rokwire/groups-building-block/issues/151)

## [1.5.35] - 2022-05-18
### Added
- Add support for attendance groups [#147](https://github.com/rokwire/groups-building-block/issues/147)

## [1.5.34] - 2022-05-16
### Added
- Ability to initiate manual Authman synch by group admin [#144](https://github.com/rokwire/groups-building-block/issues/143)

## [1.5.33] - 2022-05-11
### Added
- Add support of closed groups [#143](https://github.com/rokwire/groups-building-block/issues/143)

## [1.5.32] - 2022-05-05
### Fixed
- Additional fix due to broken UIUC client [#132](https://github.com/rokwire/groups-building-block/issues/132)

## [1.5.31] - 2022-05-04
### Fixed 
- Additional fixes for subgroup notifications for posts, polls and events [#140](https://github.com/rokwire/groups-building-block/issues/140)

### Added
- Migrate group polls mapping and move ot to the Groups BB side [#140](https://github.com/rokwire/groups-building-block/issues/140)

## [1.5.30] - 2022-04-28
### Fixed
- Fix auth library usage issues [#138](https://github.com/rokwire/groups-building-block/issues/138)

## [1.5.29] - 2022-04-26
### Changed
- Update Swagger library due to security issue [#135](https://github.com/rokwire/groups-building-block/issues/135)

## [1.5.28] - 2022-04-20
### Added
- Hide groups from search queries with additional flag [#132](https://github.com/rokwire/groups-building-block/issues/132)

## [1.5.27] - 2022-04-14
### Fixed
- Anonymous users need access /groups API too [#130](https://github.com/rokwire/groups-building-block/issues/130)

## [1.5.26] - 2022-04-04
### Added
- Implement additional GET /group/{group-id}/events/v2 api to avoid breaking existing clients [#128](https://github.com/rokwire/groups-building-block/issues/126)

## [1.5.25] - 2022-03-23
### Added
- Add support of members_to for events [#128](https://github.com/rokwire/groups-building-block/issues/126)

## [1.5.24] - 2022-03-10
### Fixed
- Authman settings are not serialised if the group is private and the user is not a member [#126](https://github.com/rokwire/groups-building-block/issues/126)

## [1.5.24] - 2022-03-10
### Fixed
- Authman settings are not serialised if the group is private and the user is not a member [#126](https://github.com/rokwire/groups-building-block/issues/126)

## [1.5.23] - 2022-03-09
### Fixed
- More fixes and improvements for post destination members restriction [#123](https://github.com/rokwire/groups-building-block/issues/123)

## [1.5.22] - 2022-03-08
### Changed
- Limit reply to a specific subset of members [#123](https://github.com/rokwire/groups-building-block/issues/123)

## [1.5.21] - 2022-02-24
### Added
- Additional fix of wrong membership initialization [#122](https://github.com/rokwire/groups-building-block/issues/122)

## [1.5.20] - 2022-02-23
### Changed
- Deprecate and remove member.user.id and use member.user_id [#122](https://github.com/rokwire/groups-building-block/issues/122)

## [1.5.19] - 2022-02-16
### Changed
- Ignore members different from uofinetid [#116](https://github.com/rokwire/groups-building-block/issues/116)

## [1.5.18] - 2022-02-15
### Added
- Additional improvements for Authman sync [#116](https://github.com/rokwire/groups-building-block/issues/116)

## [1.5.17] - 2022-02-14
### Added
- Add additional parameter within the authman user api [#116](https://github.com/rokwire/groups-building-block/issues/116)

## [1.5.16] - 2022-02-11
### Changed
- Add only_admins_can_create_posts flag to the group object [#116](https://github.com/rokwire/groups-building-block/issues/116)

## [1.5.15] - 2022-02-09
### Fixed
- Additional fixes for Login & Authman sync [#106](https://github.com/rokwire/groups-building-block/issues/106)

## [1.5.14] - 2022-02-09
### Fixed
- Additional fixes for Login & Authman sync [#106](https://github.com/rokwire/groups-building-block/issues/106)

## [1.5.13] - 2022-02-08
### Fixed
- Additional fixes for Login & Authman sync [#106](https://github.com/rokwire/groups-building-block/issues/106)

## [1.5.12] - 2022-02-07
### Added
- Additional fixes for Login & Authman sync [#106](https://github.com/rokwire/groups-building-block/issues/106)

## [1.5.11] - 2022-02-03
### Fixed
-Additional fixes for Login & Authman sync [#106](https://github.com/rokwire/groups-building-block/issues/106)

## [1.5.10] - 2022-02-02
### Fixed
- Add internal stats API [#112](https://github.com/rokwire/groups-building-block/issues/112)

## [1.5.9] - 2022-01-31
### Fixed
- Authman sync fixes and improvements [#106](https://github.com/rokwire/groups-building-block/issues/106)

## [1.5.8] - 2022-01-27
### Fixed
- Authman sync fixes and improvements [#106](https://github.com/rokwire/groups-building-block/issues/106)

## [1.5.7] - 2022-01-12
### Fixed
- Authman sync fixes and improvements [#106](https://github.com/rokwire/groups-building-block/issues/106)

## [1.5.6] - 2022-01-10
- Authman sync fixes and improvements [#106](https://github.com/rokwire/groups-building-block/issues/106)

## [1.5.6] - 2022-01-10
### Changed
- Update core auth library and cache the name of the user for Authman sync pupronse [#106](https://github.com/rokwire/groups-building-block/issues/106)

## [1.5.5] - 2022-01-05 
### Changed
- Updated changelog

## [1.5.4] - 2022-01-04 (Rejected)
### Added
- Implement CRUD APIs for Poll mappings [#107](https://github.com/rokwire/groups-building-block/issues/107)

## [1.5.3] - 2021-12-27
### Added
- Add Authman API support [#106](https://github.com/rokwire/groups-building-block/issues/106)

## [1.4.44] - 2021-12-17
### Fixed
- Fix wrong check for admin while getting posts for group [#103](https://github.com/rokwire/groups-building-block/issues/103)

## [1.4.43] - 2021-12-15
### Fixed
- Fix inconsistent is_core_user flag for core user[#100](https://github.com/rokwire/groups-building-block/issues/100)

## [1.4.42] - 2021-12-08
### Added
- Add image_url in the Post model[#96](https://github.com/rokwire/groups-building-block/issues/96)

## [1.4.41] - 2021-12-10
## [1.4.40] - 2021-12-09

## [1.4.39] - 2021-12-08
### Fixed
Fail with error 401 or 403 during the authentication & authorization phase [#91](https://github.com/rokwire/groups-building-block/issues/91)

## [1.4.38] - 2021-12-06
### Fixed
- Don't send notifications to all users [#89](https://github.com/rokwire/groups-building-block/issues/89)<|MERGE_RESOLUTION|>--- conflicted
+++ resolved
@@ -6,10 +6,7 @@
 
 ## Unreleased
 
-<<<<<<< HEAD
-=======
 ## [1.37.0] - 2024-04-24
->>>>>>> 8ecbf86e
 ### Added
 - Schedule post in the future [#437](https://github.com/rokwire/groups-building-block/issues/437)
 
