--- conflicted
+++ resolved
@@ -6,10 +6,7 @@
 
 ## Unreleased
 
-<<<<<<< HEAD
-=======
 ## [1.27.1] - 2023-11-08
->>>>>>> 8be3b368
 ### Changed
 Restructure api doc - client & admin grouping [#405](https://github.com/rokwire/groups-building-block/issues/405)
 
