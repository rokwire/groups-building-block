# Changelog
All notable changes to this project will be documented in this file.

The format is based on [Keep a Changelog](https://keepachangelog.com/en/1.0.0/),
and this project adheres to [Semantic Versioning](https://semver.org/spec/v2.0.0.html).

## Unreleased
<<<<<<< HEAD

## [1.5.61] - 2022-08-05
=======
## [1.5.62] - 2022-08-08
>>>>>>> 230bc340
### Added
- Improve managed group admin assignment and synchronization [#209](https://github.com/rokwire/groups-building-block/issues/209)
- Introduce V2 group APIs and improve the legacy with additional filter options  [#212](https://github.com/rokwire/groups-building-block/issues/212)
  - Introduced V2 APIs (the members list is omitted from the v1 response):
    - GET /api/v2/groups
    - GET /api/v2/groups/{id}
    - GET /api/v2/user/groups
    - GET /api/admin/v2/groups
    - GET /api/admin/v2/groups/{id}
    - GET /api/admin/v2/user/groups
    - GET /api/admin/group/{group-id}/stats
    - GET /api/group/{id}/stats
    - GET /api/group/{group-id}/members

## [1.5.60] - 2022-08-03 
- Test build

## [1.5.59] - 2022-07-29
### Added
- Create internal API for creating a group event by another BB [#210](https://github.com/rokwire/groups-building-block/issues/210)

## [1.5.58] - 2022-07-27
### Added
- Add internal API for retrieving group members by group title [#205](https://github.com/rokwire/groups-building-block/issues/205)

## [1.5.57] - 2022-07-26
### Changed
- Improve report a group post as an abuse [#204](https://github.com/rokwire/groups-building-block/issues/204)

## [1.5.56] - 2022-07-22
### Added
- Introduce admin Authman sync api (POST /admin/authman/synchronize) [#202](https://github.com/rokwire/groups-building-block/issues/202)
### Fixed
- Improve logging of the internal API calls [#200](https://github.com/rokwire/groups-building-block/issues/200)

## [1.5.55] - 2022-07-21
### Fixed
- Authman sync task should add default admins only to the new groups [#198](https://github.com/rokwire/groups-building-block/issues/198)

## [1.5.54] - 2022-07-19
### Changed
- Check the group is eligible for autumn synchronisation before initiate the operation [#196](https://github.com/rokwire/groups-building-block/issues/196)

## [1.5.53] - 2022-07-18
### Changed
- Change the default title of groups transactional FCM messages to "Group - {Group Name}" [#194](https://github.com/rokwire/groups-building-block/issues/194)

## [1.5.52] - 2022-07-15
### Changed
- Set "Academic" category for all Gies auto created groups [#192](https://github.com/rokwire/groups-building-block/issues/192)
### Fixed
- Fix admin authorization [#190](https://github.com/rokwire/groups-building-block/issues/190)

## [1.5.51] - 2022-07-13
### Fixed
- [BUG-UIUC] Groups - editing group settings kicks out all members [#188](https://github.com/rokwire/groups-building-block/issues/188)

## [1.5.50] - 2022-07-12
### Changed
- Expose netID within the membership & user records [#184](https://github.com/rokwire/groups-building-block/issues/163)
- Deprecate ROKWIRE_GS_API_KEY and start using only INTERNAL-API-KEY as internal API authentication mechanism. This  a redo operations of a previous redo changes due to a confirmation [#156](https://github.com/rokwire/groups-building-block/issues/156)

## [1.5.49] - 2022-07-07
### Fixed
- Additional fix for missing member.id on requesting for a group membership [#163](https://github.com/rokwire/groups-building-block/issues/163)

## [1.5.48] - 2022-07-06
### Changed
- Prepare the project to become open source [#146](https://github.com/rokwire/groups-building-block/issues/146)
### Fixed
- Additional fix for missing client_id on creating a new group [#163](https://github.com/rokwire/groups-building-block/issues/163)
- Additional fix for missing member creation date on requesting for a group membership [#163](https://github.com/rokwire/groups-building-block/issues/163)

## [1.5.47] - 2022-07-01
### Changed
- Handle Autumn group pretty name and the default admins [#177](https://github.com/rokwire/groups-building-block/issues/177)

## [1.5.46] - 2022-06-30
### Changed
- Improve report abuse email template [#174](https://github.com/rokwire/groups-building-block/issues/174)

## [1.5.45] - 2022-06-24
### Changed
- Internal Autumn synch API needs to take parameters for stem checks [#167](https://github.com/rokwire/groups-building-block/issues/167)

## [1.5.44] - 2022-06-21
### Fixed
- Additional fix for missing ID on new member request [#163](https://github.com/rokwire/groups-building-block/issues/163)
- Clean polls logic and remove it from the Groups BB [#150](https://github.com/rokwire/groups-building-block/issues/150)

## [1.5.43] - 2022-06-16
### Added
- Add the group member to the autumn group automatically  [#163](https://github.com/rokwire/groups-building-block/issues/163)

## [1.5.42] - 2022-06-08
### Added
- Report a post as abuse [#161](https://github.com/rokwire/groups-building-block/issues/161)

## [1.5.41] - 2022-06-06
### Added
- Implement ability to use post's subject and body as a notification for the all group members [#159](https://github.com/rokwire/groups-building-block/issues/159)

## [1.5.40] - 2022-06-02
### Changed
- Rollback previous changes and add support of the both ROKWIRE_GS_API_KEY & INTERNAL-API-KEY headers for backward compatibility [#156](https://github.com/rokwire/groups-building-block/issues/156)

## [1.5.39] - 2022-06-01
### Changed
- Deprecate ROKWIRE_GS_API_KEY and start using INTERNAL-API-KEY as internal API authentication mechanism [#156](https://github.com/rokwire/groups-building-block/issues/156)

## [1.5.38] - 2022-05-30
### Added
- Add default Authman group admins on Authman group creation[#153](https://github.com/rokwire/groups-building-block/issues/153)

## [1.5.37] - 2022-05-27
### Added
- Implement automatic Authman group creation and membership synchronisation [#153](https://github.com/rokwire/groups-building-block/issues/153)

## [1.5.36] - 2022-05-26
### Added
- Create internal group detail API [#151](https://github.com/rokwire/groups-building-block/issues/151)

## [1.5.35] - 2022-05-18
### Added
- Add support for attendance groups [#147](https://github.com/rokwire/groups-building-block/issues/147)

## [1.5.34] - 2022-05-16
### Added
- Ability to initiate manual Authman synch by group admin [#144](https://github.com/rokwire/groups-building-block/issues/143)

## [1.5.33] - 2022-05-11
### Added
- Add support of closed groups [#143](https://github.com/rokwire/groups-building-block/issues/143)

## [1.5.32] - 2022-05-05
### Fixed
- Additional fix due to broken UIUC client [#132](https://github.com/rokwire/groups-building-block/issues/132)

## [1.5.31] - 2022-05-04
### Fixed 
- Additional fixes for subgroup notifications for posts, polls and events [#140](https://github.com/rokwire/groups-building-block/issues/140)

### Added
- Migrate group polls mapping and move ot to the Groups BB side [#140](https://github.com/rokwire/groups-building-block/issues/140)

## [1.5.30] - 2022-04-28
### Fixed
- Fix auth library usage issues [#138](https://github.com/rokwire/groups-building-block/issues/138)

## [1.5.29] - 2022-04-26
### Changed
- Update Swagger library due to security issue [#135](https://github.com/rokwire/groups-building-block/issues/135)

## [1.5.28] - 2022-04-20
### Added
- Hide groups from search queries with additional flag [#132](https://github.com/rokwire/groups-building-block/issues/132)

## [1.5.27] - 2022-04-14
### Fixed
- Anonymous users need access /groups API too [#130](https://github.com/rokwire/groups-building-block/issues/130)

## [1.5.26] - 2022-04-04
### Added
- Implement additional GET /group/{group-id}/events/v2 api to avoid breaking existing clients [#128](https://github.com/rokwire/groups-building-block/issues/126)

## [1.5.25] - 2022-03-23
### Added
- Add support of members_to for events [#128](https://github.com/rokwire/groups-building-block/issues/126)

## [1.5.24] - 2022-03-10
### Fixed
- Authman settings are not serialised if the group is private and the user is not a member [#126](https://github.com/rokwire/groups-building-block/issues/126)

## [1.5.24] - 2022-03-10
### Fixed
- Authman settings are not serialised if the group is private and the user is not a member [#126](https://github.com/rokwire/groups-building-block/issues/126)

## [1.5.23] - 2022-03-09
### Fixed
- More fixes and improvements for post destination members restriction [#123](https://github.com/rokwire/groups-building-block/issues/123)

## [1.5.22] - 2022-03-08
### Changed
- Limit reply to a specific subset of members [#123](https://github.com/rokwire/groups-building-block/issues/123)

## [1.5.21] - 2022-02-24
### Added
- Additional fix of wrong membership initialization [#122](https://github.com/rokwire/groups-building-block/issues/122)

## [1.5.20] - 2022-02-23
### Changed
- Deprecate and remove member.user.id and use member.user_id [#122](https://github.com/rokwire/groups-building-block/issues/122)

## [1.5.19] - 2022-02-16
### Changed
- Ignore members different from uofinetid [#116](https://github.com/rokwire/groups-building-block/issues/116)

## [1.5.18] - 2022-02-15
### Added
- Additional improvements for Authman sync [#116](https://github.com/rokwire/groups-building-block/issues/116)

## [1.5.17] - 2022-02-14
### Added
- Add additional parameter within the authman user api [#116](https://github.com/rokwire/groups-building-block/issues/116)

## [1.5.16] - 2022-02-11
### Changed
- Add only_admins_can_create_posts flag to the group object [#116](https://github.com/rokwire/groups-building-block/issues/116)

## [1.5.15] - 2022-02-09
### Fixed
- Additional fixes for Login & Authman sync [#106](https://github.com/rokwire/groups-building-block/issues/106)

## [1.5.14] - 2022-02-09
### Fixed
- Additional fixes for Login & Authman sync [#106](https://github.com/rokwire/groups-building-block/issues/106)

## [1.5.13] - 2022-02-08
### Fixed
- Additional fixes for Login & Authman sync [#106](https://github.com/rokwire/groups-building-block/issues/106)

## [1.5.12] - 2022-02-07
### Added
- Additional fixes for Login & Authman sync [#106](https://github.com/rokwire/groups-building-block/issues/106)

## [1.5.11] - 2022-02-03
### Fixed
-Additional fixes for Login & Authman sync [#106](https://github.com/rokwire/groups-building-block/issues/106)

## [1.5.10] - 2022-02-02
### Fixed
- Add internal stats API [#112](https://github.com/rokwire/groups-building-block/issues/112)

## [1.5.9] - 2022-01-31
### Fixed
- Authman sync fixes and improvements [#106](https://github.com/rokwire/groups-building-block/issues/106)

## [1.5.8] - 2022-01-27
### Fixed
- Authman sync fixes and improvements [#106](https://github.com/rokwire/groups-building-block/issues/106)

## [1.5.7] - 2022-01-12
### Fixed
- Authman sync fixes and improvements [#106](https://github.com/rokwire/groups-building-block/issues/106)

## [1.5.6] - 2022-01-10
- Authman sync fixes and improvements [#106](https://github.com/rokwire/groups-building-block/issues/106)

## [1.5.6] - 2022-01-10
### Changed
- Update core auth library and cache the name of the user for Authman sync pupronse [#106](https://github.com/rokwire/groups-building-block/issues/106)

## [1.5.5] - 2022-01-05 
### Changed
- Updated changelog

## [1.5.4] - 2022-01-04 (Rejected)
### Added
- Implement CRUD APIs for Poll mappings [#107](https://github.com/rokwire/groups-building-block/issues/107)

## [1.5.3] - 2021-12-27
### Added
- Add Authman API support [#106](https://github.com/rokwire/groups-building-block/issues/106)

## [1.4.44] - 2021-12-17
### Fixed
- Fix wrong check for admin while getting posts for group [#103](https://github.com/rokwire/groups-building-block/issues/103)

## [1.4.43] - 2021-12-15
### Fixed
- Fix inconsistent is_core_user flag for core user[#100](https://github.com/rokwire/groups-building-block/issues/100)

## [1.4.42] - 2021-12-08
### Added
- Add image_url in the Post model[#96](https://github.com/rokwire/groups-building-block/issues/96)

## [1.4.41] - 2021-12-10
## [1.4.40] - 2021-12-09

## [1.4.39] - 2021-12-08
### Fixed
Fail with error 401 or 403 during the authentication & authorization phase [#91](https://github.com/rokwire/groups-building-block/issues/91)

## [1.4.38] - 2021-12-06
### Fixed
- Don't send notifications to all users [#89](https://github.com/rokwire/groups-building-block/issues/89)<|MERGE_RESOLUTION|>--- conflicted
+++ resolved
@@ -5,14 +5,12 @@
 and this project adheres to [Semantic Versioning](https://semver.org/spec/v2.0.0.html).
 
 ## Unreleased
-<<<<<<< HEAD
+## [1.5.62] - 2022-08-08
+### Added
+- Improve managed group admin assignment and synchronization [#209](https://github.com/rokwire/groups-building-block/issues/209)
 
 ## [1.5.61] - 2022-08-05
-=======
-## [1.5.62] - 2022-08-08
->>>>>>> 230bc340
-### Added
-- Improve managed group admin assignment and synchronization [#209](https://github.com/rokwire/groups-building-block/issues/209)
+### Added
 - Introduce V2 group APIs and improve the legacy with additional filter options  [#212](https://github.com/rokwire/groups-building-block/issues/212)
   - Introduced V2 APIs (the members list is omitted from the v1 response):
     - GET /api/v2/groups
