--- conflicted
+++ resolved
@@ -72,13 +72,8 @@
 	return group, nil
 }
 
-<<<<<<< HEAD
 func (app *Application) isGroupAdmin(clientID string, groupID string, userID string) (bool, error) {
 	membership, err := app.storage.FindGroupMembership(clientID, groupID, userID)
-=======
-func (app *Application) isGroupAdmin(clientID string, groupID string, userID string) (bool, *model.Group, error) {
-	group, err := app.storage.FindGroup(nil, clientID, groupID)
->>>>>>> 08477215
 	if err != nil {
 		return false, err
 	}
@@ -177,206 +172,7 @@
 		return nil, err
 	}
 
-<<<<<<< HEAD
 	return group, nil
-=======
-	return &res, nil
-}
-
-func (app *Application) getGroupMembers(clientID string, _ *model.User, groupID string, filter *model.GroupMembersFilter) ([]model.Member, error) {
-	return app.storage.GetGroupMembers(clientID, groupID, filter)
-}
-
-func (app *Application) createPendingMember(clientID string, current *model.User, group *model.Group, member *model.Member) error {
-
-	if group.CanJoinAutomatically {
-		member.Status = "member"
-	} else {
-		member.Status = "pending"
-	}
-
-	err := app.storage.CreatePendingMember(clientID, current, group, member)
-	if err != nil {
-		return err
-	}
-
-	group, err = app.storage.FindGroup(nil, clientID, group.ID)
-	if err == nil && group != nil {
-		members := group.Members
-		if len(members) > 0 {
-			recipients := []notifications.Recipient{}
-			for _, member := range members {
-				if member.Status == "admin" {
-					recipients = append(recipients, notifications.Recipient{
-						UserID: member.UserID,
-						Name:   member.Name,
-					})
-				}
-			}
-			if len(recipients) > 0 {
-				topic := "group.invitations"
-
-				message := fmt.Sprintf("New membership request for '%s' group has been submitted", group.Title)
-				if group.CanJoinAutomatically {
-					message = fmt.Sprintf("%s joined '%s' group", member.GetDisplayName(), group.Title)
-				}
-
-				app.notifications.SendNotification(
-					recipients,
-					&topic,
-					fmt.Sprintf("Group - %s", group.Title),
-					message,
-					map[string]string{
-						"type":        "group",
-						"operation":   "pending_member",
-						"entity_type": "group",
-						"entity_id":   group.ID,
-						"entity_name": group.Title,
-					},
-				)
-			}
-		}
-	} else {
-		log.Printf("Unable to retrieve group by membership id: %s\n", err)
-		// return err // No reason to fail if the main part succeeds
-	}
-
-	if group.CanJoinAutomatically && group.AuthmanEnabled {
-		err := app.authman.AddAuthmanMemberToGroup(*group.AuthmanGroup, member.ExternalID)
-		if err != nil {
-			log.Printf("err app.createPendingMember() - error storing member in Authman: %s", err)
-		}
-	}
-
-	return nil
-}
-
-func (app *Application) deletePendingMember(clientID string, current *model.User, groupID string) error {
-	err := app.storage.DeletePendingMember(clientID, groupID, current.ID)
-	if err != nil {
-		return err
-	}
-
-	group, err := app.storage.FindGroup(nil, clientID, groupID)
-	if err == nil && group != nil {
-		if group.CanJoinAutomatically && group.AuthmanEnabled {
-			err := app.authman.RemoveAuthmanMemberFromGroup(*group.AuthmanGroup, current.ExternalID)
-			if err != nil {
-				log.Printf("err app.createPendingMember() - error storing member in Authman: %s", err)
-			}
-		}
-	}
-
-	return nil
-}
-
-func (app *Application) createMember(clientID string, current *model.User, group *model.Group, member *model.Member) error {
-
-	if (member.UserID == "" && member.ExternalID != "") ||
-		(member.UserID != "" && member.ExternalID == "") {
-		if member.ExternalID == "" {
-			user, err := app.storage.FindUser(clientID, member.UserID, false)
-			if err == nil && user != nil {
-				member.ApplyFromUserIfEmpty(user)
-			} else {
-				log.Printf("error app.createMember() - unable to find user: %s", err)
-			}
-		}
-		if member.UserID == "" {
-			user, err := app.storage.FindUser(clientID, member.ExternalID, true)
-			if err == nil && user != nil {
-				member.ApplyFromUserIfEmpty(user)
-			} else {
-				log.Printf("error app.createMember() - unable to find user: %s", err)
-			}
-		}
-	}
-
-	err := app.storage.CreateMemberUnchecked(clientID, current, group, member)
-	if err != nil {
-		return err
-	}
-
-	group, err = app.storage.FindGroup(nil, clientID, group.ID)
-	if err == nil && group != nil {
-		members := group.Members
-		if len(members) > 0 {
-			recipients := []notifications.Recipient{}
-			for _, adminMember := range members {
-				if adminMember.Status == "admin" && adminMember.UserID != current.ID {
-					recipients = append(recipients, notifications.Recipient{
-						UserID: adminMember.UserID,
-						Name:   adminMember.Name,
-					})
-				}
-			}
-
-			var message string
-			if member.Status == "member" || member.Status == "admin" {
-				message = fmt.Sprintf("New member joined '%s' group", group.Title)
-			} else {
-				message = fmt.Sprintf("New membership request for '%s' group has been submitted", group.Title)
-			}
-
-			if len(recipients) > 0 {
-				topic := "group.invitations"
-				app.notifications.SendNotification(
-					recipients,
-					&topic,
-					fmt.Sprintf("Group - %s", group.Title),
-					message,
-					map[string]string{
-						"type":        "group",
-						"operation":   "pending_member",
-						"entity_type": "group",
-						"entity_id":   group.ID,
-						"entity_name": group.Title,
-					},
-				)
-			}
-		}
-
-		if group.AuthmanEnabled && group.AuthmanGroup != nil {
-			err = app.authman.AddAuthmanMemberToGroup(*group.AuthmanGroup, member.ExternalID)
-			if err != nil {
-				return err
-			}
-		}
-
-	} else {
-		log.Printf("Unable to retrieve group by membership id: %s\n", err)
-		// return err // No reason to fail if the main part succeeds
-	}
-	if err == nil && group != nil {
-		if group.CanJoinAutomatically && group.AuthmanEnabled {
-			err := app.authman.AddAuthmanMemberToGroup(*group.AuthmanGroup, current.ExternalID)
-			if err != nil {
-				log.Printf("err app.createMember() - error storing member in Authman: %s", err)
-			}
-		}
-	}
-
-	return nil
-}
-
-func (app *Application) deleteMember(clientID string, current *model.User, groupID string) error {
-	err := app.storage.DeleteMember(clientID, groupID, current.ID, false)
-	if err != nil {
-		return err
-	}
-
-	group, err := app.storage.FindGroup(nil, clientID, groupID)
-	if err == nil && group != nil {
-		if group.CanJoinAutomatically && group.AuthmanEnabled {
-			err := app.authman.RemoveAuthmanMemberFromGroup(*group.AuthmanGroup, current.ExternalID)
-			if err != nil {
-				log.Printf("err app.createPendingMember() - error storing member in Authman: %s", err)
-			}
-		}
-	}
-
-	return nil
->>>>>>> 08477215
 }
 
 func (app *Application) applyMembershipApproval(clientID string, current *model.User, membershipID string, approve bool, rejectReason string) error {
@@ -387,7 +183,7 @@
 
 	membership, err := app.storage.FindGroupMembershipByID(clientID, membershipID)
 	if err == nil && membership != nil {
-		group, _ := app.storage.FindGroup(clientID, membership.GroupID)
+		group, _ := app.storage.FindGroup(nil, clientID, membership.GroupID)
 		topic := "group.invitations"
 		if approve {
 			app.notifications.SendNotification(
@@ -634,35 +430,31 @@
 }
 
 func (app *Application) reactToPost(clientID string, current *model.User, groupID string, postID string, reaction string) error {
-	transaction := func(context storage.TransactionContext) error {
-		post, err := app.storage.FindPost(context, clientID, &current.ID, groupID, postID, true, false)
-		if err != nil {
-			return fmt.Errorf("error finding post: %v", err)
-		}
-		if post == nil {
-			return fmt.Errorf("missing post for id %s", postID)
-		}
-
-		for _, userID := range post.Reactions[reaction] {
-			if current.ID == userID {
-				err = app.storage.ReactToPost(context, current.ID, postID, reaction, false)
-				if err != nil {
-					return fmt.Errorf("error removing reaction: %v", err)
-				}
-
-				return nil
-			}
-		}
-
-		err = app.storage.ReactToPost(context, current.ID, postID, reaction, true)
-		if err != nil {
-			return fmt.Errorf("error adding reaction: %v", err)
-		}
-
-		return nil
-	}
-
-	return app.storage.PerformTransaction(transaction)
+	post, err := app.storage.FindPost(nil, clientID, &current.ID, groupID, postID, true, false)
+	if err != nil {
+		return fmt.Errorf("error finding post: %v", err)
+	}
+	if post == nil {
+		return fmt.Errorf("missing post for id %s", postID)
+	}
+
+	for _, userID := range post.Reactions[reaction] {
+		if current.ID == userID {
+			err = app.storage.ReactToPost(nil, current.ID, postID, reaction, false)
+			if err != nil {
+				return fmt.Errorf("error removing reaction: %v", err)
+			}
+
+			return nil
+		}
+	}
+
+	err = app.storage.ReactToPost(nil, current.ID, postID, reaction, true)
+	if err != nil {
+		return fmt.Errorf("error adding reaction: %v", err)
+	}
+
+	return nil
 }
 
 func (app *Application) reportPostAsAbuse(clientID string, current *model.User, group *model.Group, post *model.Post, comment string, sendToDean bool, sendToGroupAdmins bool) error {
