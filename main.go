// Copyright 2022 Board of Trustees of the University of Illinois.
//
// Licensed under the Apache License, Version 2.0 (the "License");
// you may not use this file except in compliance with the License.
// You may obtain a copy of the License at
//
//     http://www.apache.org/licenses/LICENSE-2.0
//
// Unless required by applicable law or agreed to in writing, software
// distributed under the License is distributed on an "AS IS" BASIS,
// WITHOUT WARRANTIES OR CONDITIONS OF ANY KIND, either express or implied.
// See the License for the specific language governing permissions and
// limitations under the License.

package main

import (
	core "groups/core"
	"groups/core/model"
	"groups/driven/authman"
	"groups/driven/corebb"
	"groups/driven/notifications"
	"groups/driven/rewards"
	storage "groups/driven/storage"
	web "groups/driver/web"
	"log"
	"os"
	"strconv"
	"strings"

	"github.com/rokwire/core-auth-library-go/authservice"
	"github.com/rokwire/logging-library-go/logs"
)

var (
	// Version : version of this executable
	Version string
	// Build : build date of this executable
	Build string
)

func main() {
	if len(Version) == 0 {
		Version = "dev"
	}
	// core bb host
	coreBBHost := getEnvKey("CORE_BB_HOST", false)

	intrernalAPIKey := getEnvKey("INTERNAL_API_KEY", true)

	//mongoDB adapter
	mongoDBAuth := getEnvKey("GR_MONGO_AUTH", true)
	mongoDBName := getEnvKey("GR_MONGO_DATABASE", true)
	mongoTimeout := getEnvKey("GR_MONGO_TIMEOUT", false)
	storageAdapter := storage.NewStorageAdapter(mongoDBAuth, mongoDBName, mongoTimeout)
	err := storageAdapter.Start()
	if err != nil {
		log.Fatal("Cannot start the mongoDB adapter - " + err.Error())
	}

	// Notification adapter
	notificationsReportAbuseEmail := getEnvKey("NOTIFICATIONS_REPORT_ABUSE_EMAIL", true)
	notificationsInternalAPIKey := getEnvKey("NOTIFICATIONS_INTERNAL_API_KEY", true)
	notificationsBaseURL := getEnvKey("NOTIFICATIONS_BASE_URL", true)
	notificationsAdapter := notifications.NewNotificationsAdapter(notificationsInternalAPIKey, notificationsBaseURL)

	authmanBaseURL := getEnvKey("AUTHMAN_BASE_URL", true)
	authmanUsername := getEnvKey("AUTHMAN_USERNAME", true)
	authmanPassword := getEnvKey("AUTHMAN_PASSWORD", true)
	authmanAdminUINList := getAuthmanAdminUINList()

	syncManagedGroupPeriodStr := getEnvKey("SYNC_MANAGED_GROUP_PERIOD", false)
	syncManagedGroupPeriod, err := strconv.Atoi(syncManagedGroupPeriodStr)
	if err != nil {
		log.Printf("missing or invalid SYNC_MANAGED_GROUP_PERIOD %s. Defaulting to disabled sync\n", syncManagedGroupPeriodStr)
	}

	// Authman adapter
	authmanAdapter := authman.NewAuthmanAdapter(authmanBaseURL, authmanUsername, authmanPassword)

	// Core adapter
	coreAdapter := corebb.NewCoreAdapter(coreBBHost)

	// Auth Service
	groupServiceURL := getEnvKey("GROUP_SERVICE_URL", false)
	remoteConfig := authservice.RemoteAuthDataLoaderConfig{
		AuthServicesHost: coreBBHost,
	}

	// Instantiate a remote ServiceRegLoader to load auth service registration record from auth service
	serviceLoader, err := authservice.NewRemoteAuthDataLoader(remoteConfig, []string{"rewards"}, logs.NewLogger("groupsbb", &logs.LoggerOpts{}))
	if err != nil {
		log.Fatalf("error instancing auth data loader: %s", err)
	}
	// Instantiate AuthService instance
	authService, err := authservice.NewTestAuthService("groups", groupServiceURL, serviceLoader)
	if err != nil {
		log.Fatalf("error instancing auth service: %s", err)
	}

	// Rewards adapter
	rewardsServiceReg, err := authService.GetServiceReg("rewards")
	if err != nil {
		log.Fatalf("error finding rewards service reg: %s", err)
	}
	rewardsAdapter := rewards.NewRewardsAdapter(rewardsServiceReg.Host, intrernalAPIKey)

	supportedClientIDs := []string{"edu.illinois.rokwire", "edu.illinois.covid"}

<<<<<<< HEAD
	config := &model.ApplicationConfig{
=======
	config := &model.Config{
>>>>>>> 1fced850
		AuthmanAdminUINList:       authmanAdminUINList,
		ReportAbuseRecipientEmail: notificationsReportAbuseEmail,
		SyncManagedGroupsPeriod:   syncManagedGroupPeriod,
		SupportedClientIDs:        supportedClientIDs,
	}

	//application
	application := core.NewApplication(Version, Build, storageAdapter, notificationsAdapter, authmanAdapter,
		coreAdapter, rewardsAdapter, config)
	application.Start()

	//web adapter
	apiKeys := getAPIKeys()
	host := getEnvKey("GR_HOST", true)
	oidcProvider := getEnvKey("GR_OIDC_PROVIDER", true)
	oidcClientID := getEnvKey("GR_OIDC_CLIENT_ID", true)
	oidcExtendedClientIDs := getEnvKey("GR_OIDC_EXTENDED_CLIENT_IDS", false)
	oidcAdminClientID := getEnvKey("GR_OIDC_ADMIN_CLIENT_ID", true)
	oidcAdminWebClientID := getEnvKey("GR_OIDC_ADMIN_WEB_CLIENT_ID", true)

	webAdapter := web.NewWebAdapter(application, host, supportedClientIDs, apiKeys, oidcProvider,
		oidcClientID, oidcExtendedClientIDs, oidcAdminClientID, oidcAdminWebClientID,
		intrernalAPIKey, authService, groupServiceURL)
	webAdapter.Start()
}

func getAPIKeys() []string {
	//get from the environment
	rokwireAPIKeys := getEnvKey("ROKWIRE_API_KEYS", true)

	//it is comma separated format
	rokwireAPIKeysList := strings.Split(rokwireAPIKeys, ",")
	if len(rokwireAPIKeysList) <= 0 {
		log.Fatal("For some reasons the apis keys list is empty")
	}

	return rokwireAPIKeysList
}

func getEnvKey(key string, required bool) string {
	//get from the environment
	value, exist := os.LookupEnv(key)
	if !exist {
		if required {
			log.Fatal("No provided environment variable for " + key)
		} else {
			log.Printf("No provided environment variable for " + key)
		}
	}
	printEnvVar(key, value)
	return value
}

func getAuthmanAdminUINList() []string {
	//get from the environment
	authmanAdminUINs := getEnvKey("AUTHMAN_ADMIN_UIN_LIST", true)

	//it is comma separated format
	authmanAdminUINList := strings.Split(authmanAdminUINs, ",")
	if len(authmanAdminUINList) <= 0 {
		log.Fatal("AUTHMAN_ADMIN_UIN_LIST list is empty")
	}

	return authmanAdminUINList
}

func printEnvVar(name string, value string) {
	if Version == "dev" {
		log.Printf("%s=%s", name, value)
	}
}<|MERGE_RESOLUTION|>--- conflicted
+++ resolved
@@ -93,7 +93,7 @@
 		log.Fatalf("error instancing auth data loader: %s", err)
 	}
 	// Instantiate AuthService instance
-	authService, err := authservice.NewTestAuthService("groups", groupServiceURL, serviceLoader)
+	authService, err := authservice.NewAuthService("groups", groupServiceURL, serviceLoader)
 	if err != nil {
 		log.Fatalf("error instancing auth service: %s", err)
 	}
@@ -107,11 +107,7 @@
 
 	supportedClientIDs := []string{"edu.illinois.rokwire", "edu.illinois.covid"}
 
-<<<<<<< HEAD
 	config := &model.ApplicationConfig{
-=======
-	config := &model.Config{
->>>>>>> 1fced850
 		AuthmanAdminUINList:       authmanAdminUINList,
 		ReportAbuseRecipientEmail: notificationsReportAbuseEmail,
 		SyncManagedGroupsPeriod:   syncManagedGroupPeriod,
