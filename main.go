--- conflicted
+++ resolved
@@ -123,11 +123,7 @@
 
 	webAdapter := web.NewWebAdapter(application, host, apiKeys, oidcProvider,
 		oidcClientID, oidcExtendedClientIDs, oidcAdminClientID, oidcAdminWebClientID,
-<<<<<<< HEAD
-		internalAPIKeys, intrernalAPIKey, authService, groupServiceURL, logger)
-=======
-		intrernalAPIKey, authService, groupServiceURL)
->>>>>>> b3048a09
+		intrernalAPIKey, authService, groupServiceURL, logger)
 	webAdapter.Start()
 }
 
