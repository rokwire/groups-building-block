// Copyright 2022 Board of Trustees of the University of Illinois.
//
// Licensed under the Apache License, Version 2.0 (the "License");
// you may not use this file except in compliance with the License.
// You may obtain a copy of the License at
//
//     http://www.apache.org/licenses/LICENSE-2.0
//
// Unless required by applicable law or agreed to in writing, software
// distributed under the License is distributed on an "AS IS" BASIS,
// WITHOUT WARRANTIES OR CONDITIONS OF ANY KIND, either express or implied.
// See the License for the specific language governing permissions and
// limitations under the License.

package storage

import (
	"context"
	"errors"
	"fmt"
	"groups/core/model"
	"groups/utils"
	"log"
	"strconv"
	"strings"
	"sync"
	"time"

<<<<<<< HEAD
	"github.com/rokwire/logging-library-go/logs"
=======
	"golang.org/x/sync/syncmap"
>>>>>>> 98bb0996

	"go.mongodb.org/mongo-driver/mongo/options"

	"github.com/google/uuid"
	"go.mongodb.org/mongo-driver/bson"
	"go.mongodb.org/mongo-driver/bson/primitive"
	"go.mongodb.org/mongo-driver/mongo"
)

type enumItem struct {
	ID     string   `bson:"_id"`
	Values []string `bson:"values"`
}

type group struct {
	ID                  string   `bson:"_id"`
	Category            string   `bson:"category"` //one of the enums categories list
	Title               string   `bson:"title"`
	Privacy             string   `bson:"privacy"` //public or private
	HiddenForSearch     bool     `bson:"hidden_for_search"`
	Description         *string  `bson:"description"`
	ImageURL            *string  `bson:"image_url"`
	WebURL              *string  `bson:"web_url"`
	Tags                []string `bson:"tags"`
	MembershipQuestions []string `bson:"membership_questions"`

	Members []member `bson:"members"`

	DateCreated time.Time  `bson:"date_created"`
	DateUpdated *time.Time `bson:"date_updated"`

	ClientID                   string  `bson:"client_id"`
	AuthmanEnabled             bool    `bson:"authman_enabled"`
	AuthmanGroup               *string `bson:"authman_group"`
	OnlyAdminsCanCreatePolls   bool    `bson:"only_admins_can_create_polls"`
	BlockNewMembershipRequests bool    `bson:"block_new_membership_requests"`
	CanJoinAutomatically       bool    `json:"can_join_automatically" bson:"can_join_automatically"`
	AttendanceGroup            bool    `bson:"attendance_group"`
}

type member struct {
	ID            string         `bson:"id"`
	UserID        string         `bson:"user_id"`
	ExternalID    string         `bson:"external_id"`
	NetID         string         `bson:"net_id"`
	Name          string         `bson:"name"`
	Email         string         `bson:"email"`
	PhotoURL      string         `bson:"photo_url"`
	Status        string         `bson:"status"` //pending, member, admin, reject
	RejectReason  string         `bson:"reject_reason"`
	MemberAnswers []memberAnswer `bson:"member_answers"`

	DateCreated  time.Time  `bson:"date_created"`
	DateUpdated  *time.Time `bson:"date_updated"`
	DateAttended *time.Time `bson:"date_attended"`
}

type memberAnswer struct {
	Question string `bson:"question"`
	Answer   string `bson:"answer"`
}

// Adapter implements the Storage interface
type Adapter struct {
	db *database

	cachedSyncConfigs *syncmap.Map
	syncConfigsLock   *sync.RWMutex

	cachedManagedGroupConfigs *syncmap.Map
	managedGroupConfigsLock   *sync.RWMutex
}

// Start starts the storage
func (sa *Adapter) Start() error {
	err := sa.db.start()
	if err != nil {
		return err
	}

	//register storage listener
	sl := storageListener{adapter: sa}
	sa.RegisterStorageListener(&sl)

	err = sa.cacheSyncConfigs()
	if err != nil {
		return errors.New("error caching sync configs")
	}

	err = sa.cacheManagedGroupConfigs()
	if err != nil {
		return errors.New("error caching managed group configs")
	}

	return err
}

// RegisterStorageListener registers a data change listener with the storage adapter
func (sa *Adapter) RegisterStorageListener(storageListener Listener) {
	sa.db.listeners = append(sa.db.listeners, storageListener)
}

// cacheSyncConfigs caches the sync configs from the DB
func (sa *Adapter) cacheSyncConfigs() error {
	log.Println("cacheSyncConfigs..")

	configs, err := sa.LoadSyncConfigs(nil)
	if err != nil {
		return err
	}

	sa.setCachedSyncConfigs(&configs)

	return nil
}

func (sa *Adapter) setCachedSyncConfigs(configs *[]model.SyncConfig) {
	sa.syncConfigsLock.Lock()
	defer sa.syncConfigsLock.Unlock()

	sa.cachedSyncConfigs = &syncmap.Map{}
	for _, config := range *configs {
		sa.cachedSyncConfigs.Store(config.ClientID, config)
	}
}

func (sa *Adapter) getCachedSyncConfig(clientID string) (*model.SyncConfig, error) {
	sa.syncConfigsLock.RLock()
	defer sa.syncConfigsLock.RUnlock()

	item, _ := sa.cachedSyncConfigs.Load(clientID)
	if item != nil {
		config, ok := item.(model.SyncConfig)
		if !ok {
			return nil, fmt.Errorf("missing managed group config for clientID: %s", clientID)
		}
		return &config, nil
	}
	return nil, nil
}

func (sa *Adapter) getCachedSyncConfigs() ([]model.SyncConfig, error) {
	sa.syncConfigsLock.RLock()
	defer sa.syncConfigsLock.RUnlock()

	var err error
	configList := make([]model.SyncConfig, 0)
	sa.cachedSyncConfigs.Range(func(key, item interface{}) bool {
		if item == nil {
			return false
		}

		config, ok := item.(model.SyncConfig)
		if !ok {
			err = fmt.Errorf("error casting config with client id: %s", key)
			return false
		}
		configList = append(configList, config)
		return true
	})

	return configList, err
}

// LoadSyncConfigs loads all sync configs
func (sa *Adapter) LoadSyncConfigs(context TransactionContext) ([]model.SyncConfig, error) {
	filter := bson.M{"type": "sync"}

	var config []model.SyncConfig
	err := sa.db.configs.FindWithContext(context, filter, &config, nil)
	if err != nil {
		return nil, err
	}

	return config, nil
}

// FindSyncConfig finds the sync config for the specified clientID
func (sa *Adapter) FindSyncConfig(clientID string) (*model.SyncConfig, error) {
	return sa.getCachedSyncConfig(clientID)
}

// FindSyncConfigs finds all sync configs
func (sa *Adapter) FindSyncConfigs() ([]model.SyncConfig, error) {
	return sa.getCachedSyncConfigs()
}

// SaveSyncConfig saves the provided sync config fields
func (sa *Adapter) SaveSyncConfig(context TransactionContext, config model.SyncConfig) error {
	filter := bson.M{"type": "sync", "client_id": config.ClientID}

	config.Type = "sync"

	upsert := true
	opts := options.ReplaceOptions{Upsert: &upsert}
	err := sa.db.configs.ReplaceOne(filter, config, &opts)
	if err != nil {
		return err
	}

	return nil
}

// FindSyncTimes finds the sync times for the specified clientID
func (sa *Adapter) FindSyncTimes(context TransactionContext, clientID string) (*model.SyncTimes, error) {
	filter := bson.M{"client_id": clientID}

	var configs []model.SyncTimes
	err := sa.db.syncTimes.FindWithContext(context, filter, &configs, nil)
	if err != nil {
		return nil, err
	}
	if len(configs) != 1 {
		return nil, nil
	}

	return &configs[0], nil
}

// SaveSyncTimes saves the provided sync times fields
func (sa *Adapter) SaveSyncTimes(context TransactionContext, times model.SyncTimes) error {
	filter := bson.M{"client_id": times.ClientID}

	upsert := true
	opts := options.ReplaceOptions{Upsert: &upsert}
	err := sa.db.syncTimes.ReplaceOne(filter, times, &opts)
	if err != nil {
		return err
	}

	return nil
}

// FindUser finds the user for the provided external id and client id
func (sa *Adapter) FindUser(clientID string, id string, external bool) (*model.User, error) {
	var filter bson.D
	if external {
		filter = bson.D{primitive.E{Key: "client_id", Value: clientID}, primitive.E{Key: "external_id", Value: id}}
	} else {
		filter = bson.D{primitive.E{Key: "client_id", Value: clientID}, primitive.E{Key: "_id", Value: id}}
	}

	var result []*model.User
	err := sa.db.users.Find(filter, &result, nil)
	if err != nil {
		return nil, err
	}
	if result == nil {
		//not found
		return nil, nil
	}
	return result[0], nil
}

// FindUsers finds all users for the provided list of (id | external id) and client id
func (sa *Adapter) FindUsers(clientID string, id []string, external bool) ([]model.User, error) {
	var filter bson.D
	if external {
		filter = bson.D{
			primitive.E{Key: "client_id", Value: clientID},
			primitive.E{Key: "external_id", Value: primitive.M{"$in": id}},
		}
	} else {
		filter = bson.D{
			primitive.E{Key: "client_id", Value: clientID},
			primitive.E{Key: "_id", Value: primitive.M{"$in": id}},
		}
	}

	var result []model.User
	err := sa.db.users.Find(filter, &result, nil)
	if err != nil {
		return nil, err
	}
	if result == nil {
		//not found
		return nil, nil
	}
	return result, nil
}

// LoginUser Login a user's and refactor legacy record if need
func (sa *Adapter) LoginUser(clientID string, current *model.User) error {

	legacyUser, _ := sa.FindUser(clientID, current.ExternalID, true)

	now := time.Now()

	// transaction
	err := sa.db.dbClient.UseSession(context.Background(), func(sessionContext mongo.SessionContext) error {
		err := sessionContext.StartTransaction()
		if err != nil {
			log.Printf("error starting a transaction - %s", err)
			return err
		}

		if legacyUser != nil && legacyUser.ID != current.ID {
			if legacyUser != nil {
				// delete the old user
				filter := bson.D{primitive.E{Key: "_id", Value: legacyUser.ID}, primitive.E{Key: "client_id", Value: clientID}}
				_, err = sa.db.users.DeleteOneWithContext(sessionContext, filter, nil)
				if err != nil {
					log.Printf("error deleting user - %s", err)
					abortTransaction(sessionContext)
					return err
				}
			}

			// insert the new user
			coreUser := model.User{ID: current.ID, ClientID: clientID, Email: current.Email, Name: current.Name,
				ExternalID: current.ExternalID, DateCreated: now, DateUpdated: &now, IsCoreUser: true}
			_, err = sa.db.users.InsertOneWithContext(sessionContext, &coreUser)
			if err != nil {
				log.Printf("error inserting user - %s", err)
				abortTransaction(sessionContext)
				return err
			}

			if legacyUser != nil {
				// Guess it may use $or but didnt managed to succeed with two positional arguments
				// 1.1 update all user's groups
				filter := bson.D{primitive.E{Key: "client_id", Value: clientID}, primitive.E{Key: "members.user_id", Value: legacyUser.ID}}
				update := bson.D{
					primitive.E{Key: "$set", Value: bson.D{
						primitive.E{Key: "members.$.user_id", Value: current.ID},
						primitive.E{Key: "members.$.date_updated", Value: now},
					}},
				}
				_, err = sa.db.groups.UpdateManyWithContext(sessionContext, filter, update, nil)
				if err != nil {
					log.Printf("error updating groups - %s", err)
					abortTransaction(sessionContext)
					return err
				}

				// 1.2 update all user's groups again for the email
				filter = bson.D{primitive.E{Key: "client_id", Value: clientID}, primitive.E{Key: "members.email", Value: legacyUser.Email}}
				update = bson.D{
					primitive.E{Key: "$set", Value: bson.D{
						primitive.E{Key: "members.$.email", Value: legacyUser.Email},
						primitive.E{Key: "members.$.user_id", Value: current.ID},
						primitive.E{Key: "members.$.date_updated", Value: now},
					}},
				}
				_, err = sa.db.groups.UpdateManyWithContext(sessionContext, filter, update, nil)
				if err != nil {
					log.Printf("error updating groups - %s", err)
					abortTransaction(sessionContext)
					return err
				}

				// 1.3. update all user's posts
				filter = bson.D{primitive.E{Key: "client_id", Value: clientID}, primitive.E{Key: "member.user_id", Value: current.ID}}
				update = bson.D{
					primitive.E{Key: "$set", Value: bson.D{
						primitive.E{Key: "member.user_id", Value: current.ID},
					}},
				}
				_, err = sa.db.posts.UpdateManyWithContext(sessionContext, filter, update, nil)
				if err != nil {
					log.Printf("error updating posts - %s", err)
					abortTransaction(sessionContext)
					return err
				}

				// 1.4. update all user's posts again but for the email
				filter = bson.D{primitive.E{Key: "client_id", Value: clientID}, primitive.E{Key: "member.email", Value: legacyUser.Email}}
				update = bson.D{
					primitive.E{Key: "$set", Value: bson.D{
						primitive.E{Key: "member.email", Value: legacyUser.Email},
						primitive.E{Key: "member.user_id", Value: current.ID},
						primitive.E{Key: "member.date_updated", Value: now},
					}},
				}
				_, err = sa.db.posts.UpdateManyWithContext(sessionContext, filter, update, nil)
				if err != nil {
					log.Printf("error updating posts - %s", err)
					abortTransaction(sessionContext)
					return err
				}
			}
		} else {
			coreUser, _ := sa.FindUser(clientID, current.ID, false)
			if coreUser == nil {
				coreUser := model.User{ID: current.ID, ClientID: clientID, Email: current.Email, Name: current.Name,
					ExternalID: current.ExternalID, DateCreated: now, DateUpdated: &now, IsCoreUser: true}

				_, err := sa.db.users.InsertOneWithContext(sessionContext, &coreUser)
				if err != nil {
					abortTransaction(sessionContext)
					log.Printf("error inserting user - %s", err)
					return fmt.Errorf("error inserting user - %s", err)
				}
			}
		}

		if current.IsCoreUser {
			// Repopulate and keep sync of external_id & user_id. Part 1
			filter := bson.D{
				primitive.E{Key: "client_id", Value: clientID},
				primitive.E{Key: "members.external_id", Value: current.ExternalID},
			}
			update := bson.D{
				primitive.E{Key: "$set", Value: bson.D{
					primitive.E{Key: "members.$.name", Value: current.Name},
					primitive.E{Key: "members.$.email", Value: current.Email},
					primitive.E{Key: "members.$.user_id", Value: current.ID},
					primitive.E{Key: "members.$.external_id", Value: current.ExternalID},
					primitive.E{Key: "members.$.net_id", Value: current.NetID},
					primitive.E{Key: "members.$.date_updated", Value: now},
				}},
			}
			_, err := sa.db.groups.UpdateManyWithContext(sessionContext, filter, update, nil)
			if err != nil {
				log.Printf("error updating dummy member records for user(%s | %s) Part 1: %s", current.ID, current.ExternalID, err)
				return err
			}

			// Repopulate and keep sync of external_id & user_id. Part 2
			filter = bson.D{
				primitive.E{Key: "client_id", Value: clientID},
				primitive.E{Key: "members.user_id", Value: current.ID},
			}
			update = bson.D{
				primitive.E{Key: "$set", Value: bson.D{
					primitive.E{Key: "members.$.name", Value: current.Name},
					primitive.E{Key: "members.$.email", Value: current.Email},
					primitive.E{Key: "members.$.user_id", Value: current.ID},
					primitive.E{Key: "members.$.external_id", Value: current.ExternalID},
					primitive.E{Key: "members.$.net_id", Value: current.NetID},
					primitive.E{Key: "members.$.date_updated", Value: now},
				}},
			}
			_, err = sa.db.groups.UpdateManyWithContext(sessionContext, filter, update, nil)
			if err != nil {
				log.Printf("error updating dummy member records for user(%s | %s) Part 2: %s", current.ID, current.ExternalID, err)
				return err
			}

			// Repopulate and keep sync of user in the user table. Part 3
			filter = bson.D{
				primitive.E{Key: "client_id", Value: clientID},
				primitive.E{Key: "_id", Value: current.ID},
			}
			update = bson.D{
				primitive.E{Key: "$set", Value: bson.D{
					primitive.E{Key: "is_core_user", Value: true},
					primitive.E{Key: "external_id", Value: current.ExternalID},
					primitive.E{Key: "name", Value: current.Name},
					primitive.E{Key: "email", Value: current.Email},
					primitive.E{Key: "net_id", Value: current.NetID},
					primitive.E{Key: "date_updated", Value: now},
				}},
			}
			_, err = sa.db.users.UpdateOneWithContext(sessionContext, filter, update, nil)
			if err != nil {
				log.Printf("error updating user(%s | %s) Part 3: %s", current.ID, current.ExternalID, err)
				return err
			}
		}

		//commit the transaction
		err = sessionContext.CommitTransaction(sessionContext)
		if err != nil {
			fmt.Println(err)
			return err
		}
		return nil
	})

	if err != nil {
		return utils.NewServerError()
	}

	return nil
}

// CreateUser creates a new user
func (sa *Adapter) CreateUser(clientID string, id string, externalID string, email string, name string) (*model.User, error) {
	dateCreated := time.Now()
	user := model.User{ID: id, ClientID: clientID, ExternalID: externalID, Email: email, Name: name, DateCreated: dateCreated}
	_, err := sa.db.users.InsertOne(&user)
	if err != nil {
		return nil, err
	}
	return &user, nil
}

type getUserPostCountResult struct {
	Count int64 `json:"posts_count" bson:"posts_count"`
}

// GetUserPostCount gets the number of posts for the specified user
func (sa *Adapter) GetUserPostCount(clientID string, userID string) (*int64, error) {
	pipeline := []primitive.M{
		primitive.M{"$match": primitive.M{
			"client_id":      clientID,
			"member.user_id": userID,
		}},
		primitive.M{"$count": "posts_count"},
	}
	var result []getUserPostCountResult
	err := sa.db.posts.Aggregate(pipeline, &result, &options.AggregateOptions{})
	if err != nil {
		return nil, err
	}
	if len(result) > 0 {
		return &result[0].Count, nil
	}
	return nil, nil
}

// DeleteUser Deletes a user with all information
func (sa *Adapter) DeleteUser(clientID string, userID string) error {

	// transaction
	err := sa.db.dbClient.UseSession(context.Background(), func(sessionContext mongo.SessionContext) error {
		err := sessionContext.StartTransaction()
		if err != nil {
			log.Printf("error starting a transaction - %s", err)
			return err
		}

		filter := bson.D{primitive.E{Key: "members.user_id", Value: userID},
			primitive.E{Key: "client_id", Value: clientID}}
		change := bson.D{
			primitive.E{Key: "$set", Value: bson.D{
				primitive.E{Key: "date_updated", Value: time.Now()},
			}},
			primitive.E{Key: "$pull", Value: bson.D{primitive.E{Key: "members", Value: bson.M{"user_id": userID}}}},
		}
		_, err = sa.db.groups.UpdateManyWithContext(sessionContext, filter, change, nil)
		if err != nil {
			log.Printf("error unlinking user membership(user_id: %s) - %s", userID, err)
			abortTransaction(sessionContext)
			return err
		}

		posts, err := sa.FindAllUserPosts(clientID, userID)
		if err != nil {
			log.Printf("error on find all posts for user (%s) - %s", userID, err.Error())
			abortTransaction(sessionContext)
			return err
		}
		if len(posts) > 0 {
			for _, post := range posts {
				sa.deletePost(sessionContext, clientID, userID, post.GroupID, *post.ID, true)
			}
		}

		// delete the user
		filter = bson.D{primitive.E{Key: "_id", Value: userID}, primitive.E{Key: "client_id", Value: clientID}}
		_, err = sa.db.users.DeleteOneWithContext(sessionContext, filter, nil)
		if err != nil {
			log.Printf("error deleting user - %s", err.Error())
			abortTransaction(sessionContext)
			return err
		}

		//commit the transaction
		err = sessionContext.CommitTransaction(sessionContext)
		if err != nil {
			fmt.Println(err)
			return err
		}
		return nil
	})

	return err
}

// FindUserGroupsMemberships stores user group membership
func (sa *Adapter) FindUserGroupsMemberships(id string, external bool) ([]*model.Group, *model.User, error) {
	userID := ""
	var err error
	var user *model.User
	if external {
		filter := bson.D{primitive.E{Key: "external_id", Value: id}}
		var result []*model.User
		err := sa.db.users.Find(filter, &result, nil)
		if err != nil {
			return nil, nil, err
		}
		if result == nil || len(result) == 0 {
			//not found
			return nil, nil, nil
		}
		user = result[0]
		userID = user.ID
	} else {
		userID = id
	}

	filterID := bson.D{primitive.E{Key: "members.user_id", Value: userID}}
	var resultList []*group
	err = sa.db.groups.Find(filterID, &resultList, nil)
	if err != nil {
		return nil, nil, err
	}

	modelGroups := make([]*model.Group, len(resultList))
	for i, current := range resultList {

		members := current.Members
		newMembers := make([]model.Member, len(members))
		for i, c := range members {
			newMembers[i] = model.Member{
				ID: c.ID, Status: c.Status, ExternalID: c.ExternalID, UserID: c.UserID,
			}
		}
		modelGroups[i] = &model.Group{ID: current.ID, Title: current.Title, Privacy: current.Privacy, Members: newMembers}
	}

	return modelGroups, user, nil

}

// ReadAllGroupCategories reads all group categories
func (sa *Adapter) ReadAllGroupCategories() ([]string, error) {
	filter := bson.D{primitive.E{Key: "_id", Value: "categories"}}
	var result []enumItem
	err := sa.db.enums.Find(filter, &result, nil)
	if err != nil {
		return nil, err
	}
	if len(result) == 0 {
		//not found
		return nil, nil
	}
	categoryItem := result[0]

	return categoryItem.Values, nil
}

// CreateGroup creates a group. Returns the id of the created group
func (sa *Adapter) CreateGroup(clientID string, current *model.User, group *model.Group) (*string, *utils.GroupError) {
	insertedID := uuid.NewString()

	existingGroups, err := sa.FindGroups(clientID, nil, nil, &group.Title, nil, nil, nil)
	if err == nil && len(existingGroups) > 0 {
		for _, persistedGrop := range existingGroups {
			if persistedGrop.ID != group.ID && strings.ToLower(persistedGrop.Title) == strings.ToLower(group.Title) {
				return nil, utils.NewGroupDuplicationError()
			}
		}
	}

	// transaction
	err = sa.db.dbClient.UseSession(context.Background(), func(sessionContext mongo.SessionContext) error {
		err := sessionContext.StartTransaction()
		if err != nil {
			log.Printf("error starting a transaction - %s", err)
			return err
		}

		// insert the group and the admin member
		group.ID = insertedID
		group.ClientID = clientID
		group.DateCreated = time.Now()
		if current != nil && len(group.Members) == 0 {
			group.Members = []model.Member{{
				ID: uuid.NewString(), UserID: current.ID,
				Name: current.Name, Email: current.Email,
				ExternalID: current.ExternalID,
				PhotoURL:   "", Status: "admin", DateCreated: time.Now(),
			}}
		}

		_, err = sa.db.groups.InsertOneWithContext(sessionContext, &group)
		if err != nil {
			abortTransaction(sessionContext)
			return err
		}

		//commit the transaction
		err = sessionContext.CommitTransaction(sessionContext)
		if err != nil {
			fmt.Println(err)
			return err
		}
		return nil
	})
	if err != nil {
		return nil, utils.NewServerError()
	}

	return &insertedID, nil
}

// UpdateGroupWithoutMembers updates a group except the members attribute
func (sa *Adapter) UpdateGroupWithoutMembers(clientID string, current *model.User, group *model.Group) *utils.GroupError {

	return sa.updateGroup(clientID, current, group, bson.D{
		primitive.E{Key: "$set", Value: bson.D{
			primitive.E{Key: "category", Value: group.Category},
			primitive.E{Key: "title", Value: group.Title},
			primitive.E{Key: "privacy", Value: group.Privacy},
			primitive.E{Key: "hidden_for_search", Value: group.HiddenForSearch},
			primitive.E{Key: "description", Value: group.Description},
			primitive.E{Key: "image_url", Value: group.ImageURL},
			primitive.E{Key: "web_url", Value: group.WebURL},
			primitive.E{Key: "tags", Value: group.Tags},
			primitive.E{Key: "membership_questions", Value: group.MembershipQuestions},
			primitive.E{Key: "date_updated", Value: time.Now()},
			primitive.E{Key: "authman_enabled", Value: group.AuthmanEnabled},
			primitive.E{Key: "authman_group", Value: group.AuthmanGroup},
			primitive.E{Key: "only_admins_can_create_polls", Value: group.OnlyAdminsCanCreatePolls},
			primitive.E{Key: "can_join_automatically", Value: group.CanJoinAutomatically},
			primitive.E{Key: "block_new_membership_requests", Value: group.BlockNewMembershipRequests},
			primitive.E{Key: "attendance_group", Value: group.AttendanceGroup},
		}},
	})
}

// UpdateGroupWithMembers updates a group along with the members
func (sa *Adapter) UpdateGroupWithMembers(clientID string, current *model.User, group *model.Group) *utils.GroupError {
	return sa.updateGroup(clientID, current, group, bson.D{
		primitive.E{Key: "$set", Value: bson.D{
			primitive.E{Key: "category", Value: group.Category},
			primitive.E{Key: "title", Value: group.Title},
			primitive.E{Key: "privacy", Value: group.Privacy},
			primitive.E{Key: "hidden_for_search", Value: group.HiddenForSearch},
			primitive.E{Key: "description", Value: group.Description},
			primitive.E{Key: "image_url", Value: group.ImageURL},
			primitive.E{Key: "web_url", Value: group.WebURL},
			primitive.E{Key: "tags", Value: group.Tags},
			primitive.E{Key: "membership_questions", Value: group.MembershipQuestions},
			primitive.E{Key: "date_updated", Value: time.Now()},
			primitive.E{Key: "authman_enabled", Value: group.AuthmanEnabled},
			primitive.E{Key: "authman_group", Value: group.AuthmanGroup},
			primitive.E{Key: "only_admins_can_create_polls", Value: group.OnlyAdminsCanCreatePolls},
			primitive.E{Key: "can_join_automatically", Value: group.CanJoinAutomatically},
			primitive.E{Key: "block_new_membership_requests", Value: group.BlockNewMembershipRequests},
			primitive.E{Key: "attendance_group", Value: group.AttendanceGroup},
			primitive.E{Key: "members", Value: group.Members},
		}},
	})
}

func (sa *Adapter) updateGroup(clientID string, current *model.User, group *model.Group, updateOperation bson.D) *utils.GroupError {
	existingGroups, err := sa.FindGroups(clientID, nil, nil, &group.Title, nil, nil, nil)
	if err == nil && len(existingGroups) > 0 {
		for _, persistedGrop := range existingGroups {
			if persistedGrop.ID != group.ID && strings.ToLower(persistedGrop.Title) == strings.ToLower(group.Title) {
				return utils.NewGroupDuplicationError()
			}
		}
	}

	// transaction
	err = sa.db.dbClient.UseSession(context.Background(), func(sessionContext mongo.SessionContext) error {
		err := sessionContext.StartTransaction()
		if err != nil {
			log.Printf("error starting a transaction - %s", err)
			return err
		}

		// update the group
		filter := bson.D{primitive.E{Key: "_id", Value: group.ID},
			primitive.E{Key: "client_id", Value: clientID}}
		_, err = sa.db.groups.UpdateOneWithContext(sessionContext, filter, updateOperation, nil)
		if err != nil {
			abortTransaction(sessionContext)
			return err
		}

		//commit the transaction
		err = sessionContext.CommitTransaction(sessionContext)
		if err != nil {
			fmt.Println(err)
			return err
		}
		return nil
	})
	if err != nil {
		return utils.NewServerError()
	}
	return nil
}

// DeleteGroup deletes a group.
func (sa *Adapter) DeleteGroup(clientID string, id string) error {
	// transaction
	err := sa.db.dbClient.UseSession(context.Background(), func(sessionContext mongo.SessionContext) error {
		err := sessionContext.StartTransaction()
		if err != nil {
			log.Printf("error starting a transaction - %s", err)
			return err
		}

		//1. delete mapped group events
		eventFilter := bson.D{primitive.E{Key: "group_id", Value: id}, primitive.E{Key: "client_id", Value: clientID}}
		_, err = sa.db.events.DeleteOne(eventFilter, nil)
		if err != nil {
			abortTransaction(sessionContext)
			return err
		}

		//2. delete the group
		filter := bson.D{primitive.E{Key: "_id", Value: id}, primitive.E{Key: "client_id", Value: clientID}}
		_, err = sa.db.groups.DeleteOne(filter, nil)
		if err != nil {
			abortTransaction(sessionContext)
			return err
		}

		//commit the transaction
		err = sessionContext.CommitTransaction(sessionContext)
		if err != nil {
			fmt.Println(err)
			return err
		}
		return nil
	})
	if err != nil {
		return err
	}
	return nil
}

// FindGroup finds group by id and client id
func (sa *Adapter) FindGroup(clientID string, id string) (*model.Group, error) {
	return sa.findGroupWithContext(clientID, id)
}

func (sa *Adapter) findGroupWithContext(clientID string, id string) (*model.Group, error) {
	filter := bson.D{primitive.E{Key: "_id", Value: id},
		primitive.E{Key: "client_id", Value: clientID}}
	var rec group
	err := sa.db.groups.FindOne(filter, &rec, nil)
	if err != nil {
		return nil, err
	}

	group := constructGroup(rec)
	return &group, nil
}

// FindGroupByMembership finds group by membership
func (sa *Adapter) FindGroupByMembership(clientID string, membershipID string) (*model.Group, error) {
	filter := bson.D{primitive.E{Key: "members.id", Value: membershipID}, primitive.E{Key: "client_id", Value: clientID}}
	var result []*group
	err := sa.db.groups.Find(filter, &result, nil)
	if err != nil {
		return nil, err
	}
	if result == nil || len(result) == 0 {
		//not found
		return nil, nil
	}
	group := result[0]
	resultEntity := constructGroup(*group)
	return &resultEntity, nil
}

// FindGroupByTitle finds group by membership
func (sa *Adapter) FindGroupByTitle(clientID string, title string) (*model.Group, error) {
	filter := bson.D{
		primitive.E{Key: "client_id", Value: clientID},
		primitive.E{Key: "title", Value: title},
	}
	var result []*group
	err := sa.db.groups.Find(filter, &result, nil)
	if err != nil {
		return nil, err
	}
	if result == nil || len(result) == 0 {
		//not found
		return nil, nil
	}
	group := result[0]
	resultEntity := constructGroup(*group)
	return &resultEntity, nil
}

// FindGroups finds groups
func (sa *Adapter) FindGroups(clientID string, category *string, privacy *string, title *string, offset *int64, limit *int64, order *string) ([]model.Group, error) {
	filter := bson.D{primitive.E{Key: "client_id", Value: clientID}}
	if category != nil {
		filter = append(filter, primitive.E{Key: "category", Value: category})
	}
	if title != nil {
		filter = append(filter, primitive.E{Key: "title", Value: primitive.Regex{Pattern: *title, Options: "i"}})
	}
	if privacy != nil {
		filter = append(filter, primitive.E{Key: "privacy", Value: privacy})
	}

	findOptions := options.Find()
	if order == nil || "asc" == *order {
		findOptions.SetSort(bson.D{
			{"category", 1},
			{"title", 1},
		})
	} else if order != nil && "desc" == *order {
		findOptions.SetSort(bson.D{
			{"category", -1},
			{"title", -1},
		})
	}
	if limit != nil {
		findOptions.SetLimit(*limit)
	}
	if offset != nil {
		findOptions.SetSkip(*offset)
	}

	var list []group
	err := sa.db.groups.Find(filter, &list, findOptions)
	if err != nil {
		return nil, err
	}

	result := make([]model.Group, len(list))
	if list != nil {
		for i, current := range list {
			item := constructGroup(current)
			result[i] = item
		}
	}

	return result, nil
}

// FindOneGroupBtID finds one groups by ID and clientID
func (sa *Adapter) FindOneGroupBtID(clientID string, groupID string) (*model.Group, error) {
	filter := bson.D{
		primitive.E{Key: "client_id", Value: clientID},
		primitive.E{Key: "_id", Value: groupID},
	}

	findOptions := options.FindOne()

	var rec group
	err := sa.db.groups.FindOne(filter, &rec, findOptions)
	if err != nil {
		return nil, err
	}

	group := constructGroup(rec)

	return &group, nil
}

type findUserGroupsCountResult struct {
	Count int64 `bson:"count"`
}

// FindUserGroupsCount retrieves the count of current groups that the user is member
func (sa *Adapter) FindUserGroupsCount(clientID string, userID string) (*int64, error) {
	pipeline := []primitive.M{
		primitive.M{"$match": primitive.M{
			"client_id":       clientID,
			"members.user_id": userID,
		}},
		primitive.M{"$count": "count"},
	}
	var result []findUserGroupsCountResult
	err := sa.db.groups.Aggregate(pipeline, &result, &options.AggregateOptions{})
	if err != nil {
		return nil, err
	}
	if len(result) > 0 {
		return &result[0].Count, nil
	}
	return nil, nil
}

// FindUserGroups finds the user groups for client id
func (sa *Adapter) FindUserGroups(clientID string, userID string, category *string, privacy *string, title *string, offset *int64, limit *int64, order *string) ([]model.Group, error) {
	filter := bson.D{
		primitive.E{Key: "members.user_id", Value: userID},
		primitive.E{Key: "client_id", Value: clientID},
	}

	if category != nil {
		filter = append(filter, primitive.E{Key: "category", Value: category})
	}
	if title != nil {
		filter = append(filter, primitive.E{Key: "title", Value: primitive.Regex{Pattern: *title, Options: "i"}})
	}
	if privacy != nil {
		filter = append(filter, primitive.E{Key: "privacy", Value: privacy})
	}

	findOptions := options.Find()
	if order == nil || "asc" == *order {
		findOptions.SetSort(bson.D{
			{"category", 1},
			{"title", 1},
		})
	} else if order != nil && "desc" == *order {
		findOptions.SetSort(bson.D{
			{"category", -1},
			{"title", -1},
		})
	}
	if limit != nil {
		findOptions.SetLimit(*limit)
	}
	if offset != nil {
		findOptions.SetSkip(*offset)
	}

	var list []group
	err := sa.db.groups.Find(filter, &list, findOptions)
	if err != nil {
		return nil, err
	}

	result := make([]model.Group, len(list))
	if list != nil {
		for i, current := range list {
			item := constructGroup(current)
			result[i] = item
		}
	}
	return result, nil
}

// UpdateGroupMembers Updates members for specific group
func (sa *Adapter) UpdateGroupMembers(clientID string, groupID string, members []model.Member) error {
	group, err := sa.FindGroup(clientID, groupID)
	if err != nil {
		log.Printf("error on find group %s: %s", groupID, err)
		return err
	}

	now := time.Now().UTC()
	group.Members = members
	group.DateUpdated = &now

	saveFilter := bson.D{primitive.E{Key: "_id", Value: groupID}, primitive.E{Key: "client_id", Value: clientID}}
	err = sa.db.groups.ReplaceOne(saveFilter, group, nil)
	if err != nil {
		log.Printf("error on updating members for group %s: %s", groupID, err)
		return err
	}

	return nil
}

// CreatePendingMember creates a pending member for a specific group
func (sa *Adapter) CreatePendingMember(clientID string, user *model.User, group *model.Group, member *model.Member) error {
	if member != nil && group != nil {
		// transaction
		err := sa.db.dbClient.UseSession(context.Background(), func(sessionContext mongo.SessionContext) error {
			err := sessionContext.StartTransaction()
			if err != nil {
				log.Printf("error starting a transaction - %s", err)
				return err
			}

			//1. first check if there is a group for the prvoided group id
			groupFilter := bson.D{primitive.E{Key: "_id", Value: group.ID}, primitive.E{Key: "client_id", Value: clientID}}
			var result []*model.Group
			err = sa.db.groups.FindWithContext(sessionContext, groupFilter, &result, nil)
			if err != nil {
				abortTransaction(sessionContext)
				return err
			}
			if result == nil || len(result) == 0 {
				//there is no a group for the provided id
				abortTransaction(sessionContext)
				return errors.New("there is no a group for the provided id")
			}
			group := result[0]

			//2. check if the user is already a member of this group - pending or member or admin or rejected
			members := group.Members
			if members != nil {
				for _, cMember := range members {
					if cMember.UserID == user.ID {
						switch cMember.Status {
						case "admin":
							return errors.New("the user is an admin for the group")
						case "member":
							return errors.New("the user is a member for the group")
						case "pending":
							return errors.New("the user is pending for the group")
						case "rejected":
							return errors.New("the user is rejected for the group")
						default:
							return errors.New("error creating a pending user")
						}
					}
				}
			}

			//3. check if the answers match the group questions
			if len(group.MembershipQuestions) != len(member.MemberAnswers) {
				return errors.New("member answers mismatch")
			}

			//4. now we can add the pending member
			var memberAns []memberAnswer
			if len(member.MemberAnswers) > 0 {
				for _, cAns := range member.MemberAnswers {
					memberAns = append(memberAns, memberAnswer{Question: cAns.Question, Answer: cAns.Answer})
				}
			}

			member.ID = uuid.NewString()
			member.DateCreated = time.Now().UTC()

			groupMembers := group.Members
			groupMembers = append(groupMembers, *member)
			saveFilter := bson.D{primitive.E{Key: "_id", Value: group.ID}}
			update := bson.D{
				primitive.E{Key: "$set", Value: bson.D{
					primitive.E{Key: "members", Value: groupMembers},
					primitive.E{Key: "date_updated", Value: time.Now()},
				},
				},
			}
			_, err = sa.db.groups.UpdateOneWithContext(sessionContext, saveFilter, update, nil)
			if err != nil {
				abortTransaction(sessionContext)
				return err
			}

			//commit the transaction
			err = sessionContext.CommitTransaction(sessionContext)
			if err != nil {
				fmt.Println(err)
				return err
			}
			return nil
		})
		if err != nil {
			return err
		}
	}

	return nil
}

// DeletePendingMember deletes a pending member from a specific group
func (sa *Adapter) DeletePendingMember(clientID string, groupID string, userID string) error {
	// transaction
	err := sa.db.dbClient.UseSession(context.Background(), func(sessionContext mongo.SessionContext) error {
		err := sessionContext.StartTransaction()
		if err != nil {
			log.Printf("error starting a transaction - %s", err)
			return err
		}

		//1. first check if there is a group for the prvoided group id
		groupFilter := bson.D{primitive.E{Key: "_id", Value: groupID}, primitive.E{Key: "client_id", Value: clientID}}
		var result []*group
		err = sa.db.groups.FindWithContext(sessionContext, groupFilter, &result, nil)
		if err != nil {
			abortTransaction(sessionContext)
			return err
		}
		if result == nil || len(result) == 0 {
			//there is no a group for the provided id
			abortTransaction(sessionContext)
			return errors.New("there is no a group for the provided id")
		}
		group := result[0]

		//2. delete the pending member
		members := group.Members
		indexToRemove := -1
		if len(members) > 0 {
			for i, cMember := range members {
				if cMember.UserID == userID && cMember.Status == "pending" {
					indexToRemove = i
					break
				}
			}
		}
		if indexToRemove == -1 {
			return errors.New("there is no pending request for the user")
		}

		// delete it from the members list
		members = append(members[:indexToRemove], members[indexToRemove+1:]...)

		//save it
		saveFilter := bson.D{primitive.E{Key: "_id", Value: groupID}}
		update := bson.D{
			primitive.E{Key: "$set", Value: bson.D{
				primitive.E{Key: "members", Value: members},
				primitive.E{Key: "date_updated", Value: time.Now()},
			},
			},
		}
		_, err = sa.db.groups.UpdateOneWithContext(sessionContext, saveFilter, update, nil)
		if err != nil {
			abortTransaction(sessionContext)
			return err
		}

		//commit the transaction
		err = sessionContext.CommitTransaction(sessionContext)
		if err != nil {
			fmt.Println(err)
			return err
		}
		return nil
	})
	if err != nil {
		return err
	}

	return nil
}

// CreateMemberUnchecked Created a member to a group
func (sa *Adapter) CreateMemberUnchecked(clientID string, current *model.User, group *model.Group, member *model.Member) error {
	if group != nil {
		if !group.IsGroupAdmin(current.ID) && !group.CanJoinAutomatically {
			log.Printf("error: storage.CreateMemberUnchecked() - current user is not admin of the group")
			return fmt.Errorf("current user is not admin of the group")
		}

		if member.ExternalID != "" && group.GetMemberByExternalID(member.ExternalID) != nil {
			log.Printf("error: storage.CreateMemberUnchecked() - member of group '%s' with external id %s already exists", group.Title, member.ExternalID)
			return fmt.Errorf("member of group '%s' with external id %s already exists", group.Title, member.ExternalID)
		}

		if member.UserID != "" && group.GetMemberByUserID(member.UserID) != nil {
			log.Printf("error: storage.CreateMemberUnchecked() - member of group '%s' with user id %s already exists", group.Title, member.UserID)
			return fmt.Errorf("member of group '%s' with user id %s already exists", group.Title, member.UserID)
		}

		if len(member.UserID) == 0 && len(member.ExternalID) == 0 {
			log.Printf("error: storage.CreateMemberUnchecked() - expected user_id or external_id")
			return fmt.Errorf("expected user_id or external_id")
		}

		member.ID = uuid.NewString()
		member.DateCreated = time.Now()
		member.MemberAnswers = group.CreateMembershipEmptyAnswers()

		// transaction
		saveFilter := bson.D{
			primitive.E{Key: "_id", Value: group.ID},
		}
		update := bson.D{
			primitive.E{Key: "$set", Value: bson.D{
				primitive.E{Key: "date_updated", Value: time.Now()},
			}},
			primitive.E{Key: "$push", Value: bson.D{
				primitive.E{Key: "members", Value: member},
			}},
		}
		_, err := sa.db.groups.UpdateOne(saveFilter, update, nil)
		if err != nil {
			return err
		}

	}

	return nil
}

// DeleteMember deletes a member membership from a specific group
func (sa *Adapter) DeleteMember(clientID string, groupID string, userID string, force bool) error {
	// transaction
	err := sa.db.dbClient.UseSession(context.Background(), func(sessionContext mongo.SessionContext) error {
		err := sessionContext.StartTransaction()
		if err != nil {
			log.Printf("error starting a transaction - %s", err)
			return err
		}

		// get the member as we need to validate it
		pipeline := []bson.M{
			{"$unwind": "$members"},
			{"$match": bson.M{"_id": groupID, "members.user_id": userID, "client_id": clientID}},
		}
		var result []struct {
			ID     string `bson:"_id"`
			Member member `bson:"members"`
		}
		err = sa.db.groups.AggregateWithContext(sessionContext, pipeline, &result, nil)
		if err != nil {
			abortTransaction(sessionContext)
			return err
		}
		if result == nil || len(result) == 0 {
			abortTransaction(sessionContext)
			return errors.New("there is an issue processing the item")
		}
		resultItem := result[0]
		member := resultItem.Member
		if !(member.Status == "admin" || member.Status == "member") && !force {
			abortTransaction(sessionContext)
			return errors.New("you are not member/admin to the group")
		}

		//check if the member is admin, do not allow the group to become with 0 admins
		if member.Status == "admin" && !force {
			adminsCount, err := sa.findAdminsCount(sessionContext, groupID)
			if err != nil {
				abortTransaction(sessionContext)
				return err
			}
			if *adminsCount == 1 {
				abortTransaction(sessionContext)
				return errors.New("you are the only admin for the group, you need to set another person for amdin before to leave")
			}
		}

		// delete the member, also keep the group members count updated
		changeFilter := bson.D{primitive.E{Key: "_id", Value: groupID}}
		change := bson.D{
			primitive.E{Key: "$set", Value: bson.D{
				primitive.E{Key: "date_updated", Value: time.Now()},
			}},
			primitive.E{Key: "$pull", Value: bson.D{primitive.E{Key: "members", Value: bson.M{"id": member.ID}}}},
		}
		_, err = sa.db.groups.UpdateOneWithContext(sessionContext, changeFilter, change, nil)
		if err != nil {
			abortTransaction(sessionContext)
			return err
		}

		//commit the transaction
		err = sessionContext.CommitTransaction(sessionContext)
		if err != nil {
			fmt.Println(err)
			return err
		}
		return nil
	})
	if err != nil {
		return err
	}

	return nil
}

// ApplyMembershipApproval applies a membership approval
func (sa *Adapter) ApplyMembershipApproval(clientID string, membershipID string, approve bool, rejectReason string) error {
	// transaction
	err := sa.db.dbClient.UseSession(context.Background(), func(sessionContext mongo.SessionContext) error {
		err := sessionContext.StartTransaction()
		if err != nil {
			log.Printf("error starting a transaction - %s", err)
			return err
		}

		//1. first check if there is a group for the provided membership id
		groupFilter := bson.D{primitive.E{Key: "members.id", Value: membershipID}, primitive.E{Key: "client_id", Value: clientID}}
		var result []*group
		err = sa.db.groups.FindWithContext(sessionContext, groupFilter, &result, nil)
		if err != nil {
			abortTransaction(sessionContext)
			return err
		}
		if result == nil || len(result) == 0 {
			//there is no a group for the provided membership id
			abortTransaction(sessionContext)
			return errors.New("there is no a group for the provided membership id")
		}
		group := result[0]

		//2. find the member
		memberIndex := -1
		var member member
		if len(group.Members) > 0 {
			for i, cMember := range group.Members {
				if cMember.ID == membershipID && cMember.Status == "pending" {
					member = cMember
					memberIndex = i
					break
				}
			}
		}
		if memberIndex == -1 {
			return errors.New("there is an issue with the reject member index")
		}

		//3. apply approve/deny
		groupMembers := group.Members
		now := time.Now()
		if approve {
			//apply approve
			member.DateUpdated = &now
			member.Status = "member"
			groupMembers[memberIndex] = member
		} else {
			//apply deny
			member.DateUpdated = &now
			member.Status = "rejected"
			member.RejectReason = rejectReason
			groupMembers[memberIndex] = member
		}

		saveFilter := bson.D{primitive.E{Key: "_id", Value: group.ID}}
		update := bson.D{
			primitive.E{Key: "$set", Value: bson.D{
				primitive.E{Key: "members", Value: groupMembers},
				primitive.E{Key: "date_updated", Value: time.Now()},
			},
			},
		}
		_, err = sa.db.groups.UpdateOneWithContext(sessionContext, saveFilter, update, nil)
		if err != nil {
			abortTransaction(sessionContext)
			return err
		}

		//commit the transaction
		err = sessionContext.CommitTransaction(sessionContext)
		if err != nil {
			fmt.Println(err)
			return err
		}
		return nil
	})
	if err != nil {
		return err
	}

	return nil
}

// DeleteMembership deletes a membership
func (sa *Adapter) DeleteMembership(clientID string, current *model.User, membershipID string) error {
	// transaction
	err := sa.db.dbClient.UseSession(context.Background(), func(sessionContext mongo.SessionContext) error {
		err := sessionContext.StartTransaction()
		if err != nil {
			log.Printf("error starting a transaction - %s", err)
			return err
		}

		// get the member as we need to validate it
		pipeline := []bson.M{
			{"$unwind": "$members"},
			{"$match": bson.M{"members.id": membershipID, "client_id": clientID}},
		}
		var result []struct {
			GroupID string `bson:"_id"`
			Member  member `bson:"members"`
		}
		err = sa.db.groups.AggregateWithContext(sessionContext, pipeline, &result, nil)
		if err != nil {
			abortTransaction(sessionContext)
			return err
		}
		if result == nil || len(result) == 0 {
			abortTransaction(sessionContext)
			return errors.New("there is an issue processing the item")
		}
		resultItem := result[0]
		groupID := resultItem.GroupID
		member := resultItem.Member
		if member.UserID == current.ID {
			abortTransaction(sessionContext)
			return errors.New("you cannot remove yourself")
		}
		if !(member.Status == "admin" || member.Status == "member" || member.Status == "rejected") {
			abortTransaction(sessionContext)
			return errors.New("membership which is not member or admin or rejected cannot be removed from the group")
		}

		// delete the membership, also keep the group members count updated
		changeFilter := bson.D{primitive.E{Key: "_id", Value: groupID}}
		change := bson.D{
			primitive.E{Key: "$set", Value: bson.D{
				primitive.E{Key: "date_updated", Value: time.Now()},
			}},
			primitive.E{Key: "$pull", Value: bson.D{primitive.E{Key: "members", Value: bson.M{"id": member.ID}}}},
		}
		_, err = sa.db.groups.UpdateOneWithContext(sessionContext, changeFilter, change, nil)
		if err != nil {
			abortTransaction(sessionContext)
			return err
		}

		//commit the transaction
		err = sessionContext.CommitTransaction(sessionContext)
		if err != nil {
			fmt.Println(err)
			return err
		}
		return nil
	})
	if err != nil {
		return err
	}

	return nil
}

// UpdateMembership updates a membership
func (sa *Adapter) UpdateMembership(clientID string, current *model.User, membershipID string, status string, dateAttended *time.Time) error {
	// transaction
	err := sa.db.dbClient.UseSession(context.Background(), func(sessionContext mongo.SessionContext) error {
		err := sessionContext.StartTransaction()
		if err != nil {
			log.Printf("error starting a transaction - %s", err)
			return err
		}

		// get the member as we need to validate it
		pipeline := []bson.M{
			{"$unwind": "$members"},
			{"$match": bson.M{"members.id": membershipID, "client_id": clientID}},
		}
		var result []struct {
			GroupID string `bson:"_id"`
			Member  member `bson:"members"`
		}
		err = sa.db.groups.AggregateWithContext(sessionContext, pipeline, &result, nil)
		if err != nil {
			abortTransaction(sessionContext)
			return err
		}
		if result == nil || len(result) == 0 {
			abortTransaction(sessionContext)
			return errors.New("there is an issue processing the item")
		}
		resultItem := result[0]
		member := resultItem.Member
		if member.UserID == current.ID {
			abortTransaction(sessionContext)
			return errors.New("you cannot update yourself")
		}
		//check only admin or member to be updated
		if !(member.Status == "admin" || member.Status == "member") {
			abortTransaction(sessionContext)
			return errors.New("only admin or member can be updated")
		}

		// update the membership
		changeFilter := bson.D{primitive.E{Key: "members.id", Value: membershipID}}
		change := bson.D{
			primitive.E{Key: "$set", Value: bson.D{
				primitive.E{Key: "date_updated", Value: time.Now()},
				primitive.E{Key: "members.$.status", Value: status},
				primitive.E{Key: "members.$.date_updated", Value: time.Now()},
				primitive.E{Key: "members.$.date_attended", Value: dateAttended},
			}},
		}
		_, err = sa.db.groups.UpdateOneWithContext(sessionContext, changeFilter, change, nil)
		if err != nil {
			abortTransaction(sessionContext)
			return err
		}

		//commit the transaction
		err = sessionContext.CommitTransaction(sessionContext)
		if err != nil {
			fmt.Println(err)
			return err
		}
		return nil
	})
	if err != nil {
		return err
	}

	return nil
}

// FindEvents finds the events for a group
func (sa *Adapter) FindEvents(clientID string, current *model.User, groupID string, filterByToMembers bool) ([]model.Event, error) {
	filter := bson.D{
		primitive.E{Key: "group_id", Value: groupID},
		primitive.E{Key: "client_id", Value: clientID},
	}
	if filterByToMembers && current != nil {
		filter = append(filter, primitive.E{Key: "$or", Value: []primitive.M{
			primitive.M{"to_members": primitive.Null{}},
			primitive.M{"to_members": primitive.M{"$exists": true, "$size": 0}},
			primitive.M{"to_members.user_id": current.ID},
			primitive.M{"member.user_id": current.ID},
		}})
	}

	var result []model.Event
	err := sa.db.events.Find(filter, &result, nil)
	return result, err
}

// CreateEvent creates a group event
func (sa *Adapter) CreateEvent(clientID string, current *model.User, eventID string, groupID string, toMemberList []model.ToMember) (*model.Event, error) {
	var creator *model.Creator
	if current != nil {
		creator = current.ToCreator()
	}
	event := model.Event{
		ClientID:      clientID,
		EventID:       eventID,
		GroupID:       groupID,
		DateCreated:   time.Now().UTC(),
		ToMembersList: toMemberList,
		Creator:       creator,
	}
	_, err := sa.db.events.InsertOne(event)
	if err != nil {
		return nil, err
	}

	if err == nil {
		sa.resetGroupUpdatedDate(clientID, groupID)
	}

	return &event, err
}

// CreateEventWithCreator creates a group event with predefined creator record
func (sa *Adapter) CreateEventWithCreator(clientID string, eventID string, groupID string, toMemberList []model.ToMember, creator *model.Creator) (*model.Event, error) {
	event := model.Event{
		ClientID:      clientID,
		EventID:       eventID,
		GroupID:       groupID,
		DateCreated:   time.Now().UTC(),
		ToMembersList: toMemberList,
		Creator:       creator,
	}
	_, err := sa.db.events.InsertOne(event)
	if err != nil {
		return nil, err
	}

	if err == nil {
		sa.resetGroupUpdatedDate(clientID, groupID)
	}

	return &event, err
}

// UpdateEvent updates a group event
func (sa *Adapter) UpdateEvent(clientID string, _ *model.User, eventID string, groupID string, toMemberList []model.ToMember) error {

	filter := bson.D{
		primitive.E{Key: "event_id", Value: eventID},
		primitive.E{Key: "group_id", Value: groupID},
		primitive.E{Key: "client_id", Value: clientID},
	}
	change := bson.D{
		primitive.E{Key: "$set", Value: bson.D{
			primitive.E{Key: "date_updated", Value: time.Now()},
			primitive.E{Key: "to_members", Value: toMemberList},
		}},
	}
	_, err := sa.db.events.UpdateOne(filter, change, nil)
	if err == nil {
		sa.resetGroupUpdatedDate(clientID, groupID)
	}
	return err
}

// DeleteEvent deletes a group event
func (sa *Adapter) DeleteEvent(clientID string, current *model.User, eventID string, groupID string) error {
	filter := bson.D{primitive.E{Key: "event_id", Value: eventID},
		primitive.E{Key: "group_id", Value: groupID},
		primitive.E{Key: "client_id", Value: clientID}}
	result, err := sa.db.events.DeleteOne(filter, nil)
	if err != nil {
		return err
	}
	if result == nil {
		return errors.New("result is nil for event with event id " + eventID)
	}
	deletedCount := result.DeletedCount
	if deletedCount != 1 {
		return errors.New("error occured while deleting an event with event id " + eventID)
	}

	sa.resetGroupUpdatedDate(clientID, groupID)

	return nil
}

func (sa *Adapter) findAdminsCount(sessionContext mongo.SessionContext, groupID string) (*int, error) {
	pipeline := []bson.M{
		{"$match": bson.M{"_id": groupID}},
		{"$unwind": "$members"},
		{"$group": bson.M{"_id": "$members.status", "count": bson.M{"$sum": 1}}},
	}
	var result []struct {
		ID    string `bson:"_id"`
		Count int    `bson:"count"`
	}
	err := sa.db.groups.AggregateWithContext(sessionContext, pipeline, &result, nil)
	if err != nil {
		return nil, err
	}

	if result == nil || len(result) == 0 {
		//no data - return 0
		noDataCount := 0
		return &noDataCount, nil
	}

	for _, item := range result {
		if item.ID == "admin" {
			return &item.Count, nil
		}
	}
	//no data - return 0
	noDataCount := 0
	return &noDataCount, nil
}

// FindPosts Retrieves posts for a group
func (sa *Adapter) FindPosts(clientID string, current *model.User, groupID string, filterPrivatePostsValue *bool, filterByToMembers bool, offset *int64, limit *int64, order *string) ([]*model.Post, error) {

	group, errGr := sa.FindGroup(clientID, groupID)
	if group == nil {
		if errGr != nil {
			log.Printf("unable to find group with id %s: %s", groupID, errGr)
		} else {
			log.Printf("group does not exists %s", groupID)
		}
		return nil, errGr
	}

	filter := bson.D{
		primitive.E{Key: "client_id", Value: clientID},
		primitive.E{Key: "group_id", Value: groupID},
	}

	if filterByToMembers {
		filter = append(filter, primitive.E{Key: "$or", Value: []primitive.M{
			primitive.M{"to_members": primitive.Null{}},
			primitive.M{"to_members": primitive.M{"$exists": true, "$size": 0}},
			primitive.M{"to_members.user_id": current.ID},
			primitive.M{"member.user_id": current.ID},
		}})
	}

	if filterPrivatePostsValue != nil {
		filter = append(filter, primitive.E{Key: "private", Value: *filterPrivatePostsValue})
	}

	paging := false
	findOptions := options.Find()
	if order != nil && "desc" == *order {
		findOptions.SetSort(bson.D{{"date_created", -1}})
	} else {
		findOptions.SetSort(bson.D{{"date_created", 1}})
	}
	if limit != nil {
		findOptions.SetLimit(*limit)
		paging = true
	}
	if offset != nil {
		findOptions.SetSkip(*offset)
		paging = true
	}

	if paging {
		filter = append(filter, primitive.E{Key: "parent_id", Value: nil})
	}

	var list []*model.Post
	err := sa.db.posts.Find(filter, &list, findOptions)
	if err != nil {
		return nil, err
	}

	if paging && len(list) > 0 {
		for _, post := range list {
			childPosts, err := sa.FindPostsByTopParentID(clientID, current, groupID, *post.ID, true, order)
			if err == nil && childPosts != nil {
				for _, childPost := range childPosts {
					if childPost.UserCanSeePost(current.ID) {
						list = append(list, childPost)
					}
				}
			}
		}
	}

	var resultList = make([]*model.Post, 0)
	var postMapping = make(map[string]*model.Post)

	if list != nil {
		for i := range list {
			postID := list[i].ID
			list[i].Replies = make([]*model.Post, 0)
			postMapping[*postID] = list[i]
		}
		for _, post := range list {
			var parentPost *model.Post
			if post.ParentID != nil {
				parentID := post.ParentID
				parentPost = postMapping[*parentID]
				repliesList := parentPost.Replies

				repliesList = append(repliesList, post)
				parentPost.Replies = repliesList
			}
		}
		for _, post := range list {
			if post.ParentID == nil {
				resultList = append(resultList, post)
			}
		}
	}

	return resultList, nil
}

// FindAllUserPosts Retrieves all user posts across all existing groups
// This method doesn't construct tree hierarchy!
func (sa *Adapter) FindAllUserPosts(clientID string, userID string) ([]model.Post, error) {
	filter := bson.D{
		primitive.E{Key: "client_id", Value: clientID},
		primitive.E{Key: "member.user_id", Value: userID},
	}

	var posts []model.Post
	err := sa.db.posts.Find(filter, &posts, nil)
	if err != nil {
		return nil, err
	}

	return posts, nil
}

// FindPost Retrieves a post by groupID and postID
func (sa *Adapter) FindPost(clientID string, userID *string, groupID string, postID string, skipMembershipCheck bool, filterByToMembers bool) (*model.Post, error) {
	return sa.findPostWithContext(clientID, userID, groupID, postID, skipMembershipCheck, filterByToMembers)
}

func (sa *Adapter) findPostWithContext(clientID string, userID *string, groupID string, postID string, skipMembershipCheck bool, filterByToMembers bool) (*model.Post, error) {
	filter := bson.D{
		primitive.E{Key: "client_id", Value: clientID},
		primitive.E{Key: "_id", Value: postID},
	}

	if filterByToMembers {
		filter = append(filter, primitive.E{Key: "$or", Value: []primitive.M{
			primitive.M{"to_members": primitive.Null{}},
			primitive.M{"to_members": primitive.M{"$exists": true, "$size": 0}},
			primitive.M{"to_members.user_id": *userID},
		}})
	}

	if !skipMembershipCheck && userID != nil {
		group, err := sa.findGroupWithContext(clientID, groupID)
		if group == nil || err != nil || !group.IsGroupAdminOrMember(*userID) {
			return nil, fmt.Errorf("the user is not member or admin of the group")
		}
	}

	var post *model.Post
	err := sa.db.posts.FindOne(filter, &post, nil)
	if err != nil {
		return nil, err
	}

	return post, nil
}

// FindTopPostByParentID Finds the top post by parent id
func (sa *Adapter) FindTopPostByParentID(clientID string, current *model.User, groupID string, parentID string, skipMembershipCheck bool) (*model.Post, error) {
	filter := bson.D{primitive.E{Key: "client_id", Value: clientID}, primitive.E{Key: "_id", Value: parentID}}

	if !skipMembershipCheck {
		group, err := sa.FindGroup(clientID, groupID)
		if group == nil || err != nil || !group.IsGroupAdminOrMember(current.ID) {
			return nil, fmt.Errorf("the user is not member or admin of the group")
		}
	}

	var post *model.Post
	err := sa.db.posts.FindOne(filter, &post, nil)
	if err != nil {
		return nil, err
	}

	if post.ParentID != nil {
		return sa.FindTopPostByParentID(clientID, current, groupID, *post.ParentID, skipMembershipCheck)
	}

	return post, nil
}

// FindPostsByParentID FindPostByParentID Retrieves a post by groupID and postID
// This method doesn't construct tree hierarchy!
func (sa *Adapter) FindPostsByParentID(clientID string, userID string, groupID string, parentID string, skipMembershipCheck bool, filterByToMembers bool, recursive bool, order *string) ([]*model.Post, error) {
	filter := bson.D{
		primitive.E{Key: "client_id", Value: clientID},
		primitive.E{Key: "parent_id", Value: parentID},
	}

	if !skipMembershipCheck {
		group, err := sa.FindGroup(clientID, groupID)
		if group == nil || err != nil || !group.IsGroupAdminOrMember(userID) {
			return nil, fmt.Errorf("the user is not member or admin of the group")
		}
	}

	findOptions := options.Find()
	if order != nil && "desc" == *order {
		findOptions.SetSort(bson.D{{"date_created", -1}})
	} else {
		findOptions.SetSort(bson.D{{"date_created", 1}})
	}

	var posts []*model.Post
	err := sa.db.posts.Find(filter, &posts, findOptions)
	if err != nil {
		return nil, err
	}

	if recursive {
		if len(posts) > 0 {
			for _, post := range posts {
				childPosts, err := sa.FindPostsByParentID(clientID, userID, groupID, *post.ID, true, filterByToMembers, recursive, order)
				if err == nil && childPosts != nil {
					for _, childPost := range childPosts {
						posts = append(posts, childPost)
					}
				}
			}
		}
	}

	return posts, nil
}

// FindPostsByTopParentID  Retrieves a post by groupID and top parent id
// This method doesn't construct tree hierarchy!
func (sa *Adapter) FindPostsByTopParentID(clientID string, current *model.User, groupID string, topParentID string, skipMembershipCheck bool, order *string) ([]*model.Post, error) {
	filter := bson.D{primitive.E{Key: "client_id", Value: clientID}, primitive.E{Key: "top_parent_id", Value: topParentID}}

	if !skipMembershipCheck {
		group, err := sa.FindGroup(clientID, groupID)
		if group == nil || err != nil || !group.IsGroupAdminOrMember(current.ID) {
			return nil, fmt.Errorf("the user is not member or admin of the group")
		}
	}

	findOptions := options.Find()
	if order != nil && "desc" == *order {
		findOptions.SetSort(bson.D{{"date_created", -1}})
	} else {
		findOptions.SetSort(bson.D{{"date_created", 1}})
	}

	var posts []*model.Post
	err := sa.db.posts.Find(filter, &posts, findOptions)
	if err != nil {
		return nil, err
	}

	return posts, nil
}

// CreatePost Created a post
func (sa *Adapter) CreatePost(clientID string, current *model.User, post *model.Post) (*model.Post, error) {

	group, err := sa.FindGroup(clientID, post.GroupID)
	if group == nil || err != nil || !group.IsGroupAdminOrMember(current.ID) {
		return nil, fmt.Errorf("the user is not member or admin of the group")
	}

	if post.ClientID == nil { // Always required
		post.ClientID = &clientID
	}

	if post.ID == nil { // Always required
		id := uuid.New().String()
		post.ID = &id
	}

	if post.Replies != nil { // This is constructed only for GET all for group
		post.Replies = nil
	}

	if post.ParentID != nil {
		topPost, _ := sa.FindTopPostByParentID(clientID, current, group.ID, *post.ParentID, false)
		if topPost != nil && topPost.ParentID == nil {
			post.TopParentID = topPost.ID
		}
	}

	now := time.Now()
	post.DateCreated = &now
	post.DateUpdated = &now

	group, err = sa.FindGroup(clientID, post.GroupID)
	if group != nil && err == nil && group.IsGroupAdminOrMember(current.ID) {
		name := group.UserNameByID(current.ID) // Workaround due to missing name within the id token
		post.Creator = model.Creator{
			UserID: current.ID,
			Email:  current.Email,
			Name:   *name,
		}
	} else {
		return nil, fmt.Errorf("the user is not member or admin of the group")
	}

	_, err = sa.db.posts.InsertOne(post)

	if err == nil {
		sa.resetGroupUpdatedDate(clientID, post.GroupID)
	}

	return post, err
}

// UpdatePost Updates a post
func (sa *Adapter) UpdatePost(clientID string, userID string, post *model.Post) (*model.Post, error) {

	originalPost, _ := sa.FindPost(clientID, &userID, post.GroupID, *post.ID, true, true)
	if originalPost == nil {
		return nil, fmt.Errorf("unable to find post with id (%s) ", *post.ID)
	}
	if originalPost.Creator.UserID != userID {
		return nil, fmt.Errorf("only creator of the post can update it")
	}

	if post.ClientID == nil { // Always required
		post.ClientID = &clientID
	}

	if post.ID == nil { // Always required
		return nil, fmt.Errorf("Missing id")
	}

	now := time.Now()
	post.DateUpdated = &now

	filter := bson.D{primitive.E{Key: "client_id", Value: clientID}, primitive.E{Key: "_id", Value: post.ID}}

	update := bson.D{
		primitive.E{Key: "$set", Value: bson.D{
			primitive.E{Key: "subject", Value: post.Subject},
			primitive.E{Key: "body", Value: post.Body},
			primitive.E{Key: "private", Value: post.Private},
			primitive.E{Key: "use_as_notification", Value: post.UseAsNotification},
			primitive.E{Key: "is_abuse", Value: post.IsAbuse},
			primitive.E{Key: "image_url", Value: post.ImageURL},
			primitive.E{Key: "date_updated", Value: post.DateUpdated},
			primitive.E{Key: "to_members", Value: post.ToMembersList},
		},
		},
	}
	_, err := sa.db.posts.UpdateOne(filter, update, nil)

	if err == nil {
		sa.resetGroupUpdatedDate(clientID, post.GroupID)
	}

	return post, err
}

// ReportPostAsAbuse Report post as abuse
func (sa *Adapter) ReportPostAsAbuse(clientID string, userID string, group *model.Group, post *model.Post) error {

	filter := bson.D{primitive.E{Key: "client_id", Value: clientID}, primitive.E{Key: "_id", Value: post.ID}}

	update := bson.D{
		primitive.E{Key: "$set", Value: bson.D{
			primitive.E{Key: "is_abuse", Value: true},
			primitive.E{Key: "date_updated", Value: time.Now()},
		},
		},
	}
	_, err := sa.db.posts.UpdateOne(filter, update, nil)

	return err
}

// DeletePost Deletes a post
func (sa *Adapter) DeletePost(clientID string, userID string, groupID string, postID string, force bool) error {
	return sa.deletePost(context.Background(), clientID, userID, groupID, postID, force)
}

func (sa *Adapter) deletePost(ctx context.Context, clientID string, userID string, groupID string, postID string, force bool) error {
	if ctx == nil {
		ctx = context.Background()
	}
	group, _ := sa.FindGroup(clientID, groupID)
	originalPost, _ := sa.FindPost(clientID, &userID, groupID, postID, true, !group.IsGroupAdmin(userID))
	if originalPost == nil {
		return fmt.Errorf("unable to find post with id (%s) ", postID)
	}

	if !force {
		if group == nil || originalPost == nil || (!group.IsGroupAdmin(userID) && originalPost.Creator.UserID != userID) {
			return fmt.Errorf("only creator of the post or group admin can delete it")
		}
	}

	childPosts, err := sa.FindPostsByParentID(clientID, userID, groupID, postID, true, !group.IsGroupAdmin(userID), false, nil)
	if len(childPosts) > 0 && err == nil {
		for _, post := range childPosts {
			sa.deletePost(ctx, clientID, userID, groupID, *post.ID, true)
		}
	}

	filter := bson.D{primitive.E{Key: "client_id", Value: clientID}, primitive.E{Key: "_id", Value: postID}}

	_, err = sa.db.posts.DeleteOne(filter, nil)

	if err == nil {
		sa.resetGroupUpdatedDate(clientID, groupID)
	}

	return err
}

// resetGroupUpdatedDate set the updated date to the current date time (now)
func (sa *Adapter) resetGroupUpdatedDate(clientID string, id string) error {
	// transaction
	err := sa.db.dbClient.UseSession(context.Background(), func(sessionContext mongo.SessionContext) error {
		err := sessionContext.StartTransaction()
		if err != nil {
			log.Printf("error starting a transaction - %s", err)
			return err
		}

		// update the group
		filter := bson.D{
			primitive.E{Key: "_id", Value: id},
			primitive.E{Key: "client_id", Value: clientID},
		}
		update := bson.D{
			primitive.E{Key: "$set", Value: bson.D{
				primitive.E{Key: "date_updated", Value: time.Now()},
			}},
		}
		_, err = sa.db.groups.UpdateOneWithContext(sessionContext, filter, update, nil)
		if err != nil {
			abortTransaction(sessionContext)
			return err
		}

		//commit the transaction
		err = sessionContext.CommitTransaction(sessionContext)
		if err != nil {
			fmt.Println(err)
			return err
		}
		return nil
	})
	if err != nil {
		return err
	}
	return nil
}

// FindAuthmanGroups finds all groups that are associated with Authman
func (sa *Adapter) FindAuthmanGroups(clientID string) ([]model.Group, error) {
	filter := bson.D{
		primitive.E{Key: "client_id", Value: clientID},
		primitive.E{Key: "authman_enabled", Value: true},
	}

	findOptions := options.Find()

	var list []group
	err := sa.db.groups.Find(filter, &list, findOptions)
	if err != nil {
		return nil, err
	}

	result := make([]model.Group, len(list))
	if list != nil {
		for i, current := range list {
			item := constructGroup(current)
			result[i] = item
		}
	}

	return result, nil
}

// FindAuthmanGroupByKey Finds an Authman group by group long name
func (sa *Adapter) FindAuthmanGroupByKey(clientID string, authmanGroupKey string) (*model.Group, error) {
	filter := bson.D{
		primitive.E{Key: "client_id", Value: clientID},
		primitive.E{Key: "authman_group", Value: authmanGroupKey},
	}

	findOptions := options.Find()

	var list []group
	err := sa.db.groups.Find(filter, &list, findOptions)
	if err != nil {
		return nil, err
	}

	if len(list) > 0 {
		first := constructGroup(list[0])
		return &first, nil
	}

	return nil, nil
}

<<<<<<< HEAD
//NewStorageAdapter creates a new storage adapter instance
func NewStorageAdapter(mongoDBAuth string, mongoDBName string, mongoTimeout string, logger *logs.Logger) *Adapter {
=======
// cacheManagedGroupConfigs caches the managed group configs from the DB
func (sa *Adapter) cacheManagedGroupConfigs() error {
	log.Println("cacheManagedGroupConfigs..")

	configs, err := sa.LoadManagedGroupConfigs()
	if err != nil {
		return err
	}

	sa.setCachedManagedGroupConfigs(&configs)

	return nil
}

func (sa *Adapter) setCachedManagedGroupConfigs(configs *[]model.ManagedGroupConfig) {
	sa.managedGroupConfigsLock.Lock()
	defer sa.managedGroupConfigsLock.Unlock()

	sa.cachedManagedGroupConfigs = &syncmap.Map{}
	for _, config := range *configs {
		sa.cachedManagedGroupConfigs.Store(config.ID, config)
	}
}

func (sa *Adapter) getCachedManagedGroupConfig(id string) (*model.ManagedGroupConfig, error) {
	sa.managedGroupConfigsLock.RLock()
	defer sa.managedGroupConfigsLock.RUnlock()

	item, _ := sa.cachedManagedGroupConfigs.Load(id)
	if item != nil {
		config, ok := item.(model.ManagedGroupConfig)
		if !ok {
			return nil, fmt.Errorf("missing managed group config with id: %s", id)
		}
		return &config, nil
	}
	return nil, nil
}

func (sa *Adapter) getCachedManagedGroupConfigs(clientID string) ([]model.ManagedGroupConfig, error) {
	sa.managedGroupConfigsLock.RLock()
	defer sa.managedGroupConfigsLock.RUnlock()

	var err error
	configList := make([]model.ManagedGroupConfig, 0)
	sa.cachedManagedGroupConfigs.Range(func(key, item interface{}) bool {
		if item == nil {
			return false
		}

		config, ok := item.(model.ManagedGroupConfig)
		if !ok {
			err = fmt.Errorf("error casting config with id: %s", key)
			return false
		}
		if config.ClientID == clientID {
			configList = append(configList, config)
		}
		return true
	})

	return configList, err
}

// LoadManagedGroupConfigs loads all admin group config
func (sa *Adapter) LoadManagedGroupConfigs() ([]model.ManagedGroupConfig, error) {
	filter := bson.M{}

	findOptions := options.Find()

	var list []model.ManagedGroupConfig
	err := sa.db.managedGroupConfigs.Find(filter, &list, findOptions)
	if err != nil {
		return nil, err
	}

	return list, nil
}

// FindManagedGroupConfig finds a managed group config by ID
func (sa *Adapter) FindManagedGroupConfig(id string, clientID string) (*model.ManagedGroupConfig, error) {
	config, err := sa.getCachedManagedGroupConfig(id)
	if err != nil {
		return nil, err
	}
	if config.ClientID != clientID {
		return nil, fmt.Errorf("invalid clientID %s for config ID %s", id, clientID)
	}
	return config, nil
}

// FindManagedGroupConfigs finds all managed group configs for a specified clientID
func (sa *Adapter) FindManagedGroupConfigs(clientID string) ([]model.ManagedGroupConfig, error) {
	return sa.getCachedManagedGroupConfigs(clientID)
}

// InsertManagedGroupConfig inserts a new managed group config
func (sa *Adapter) InsertManagedGroupConfig(config model.ManagedGroupConfig) error {
	_, err := sa.db.managedGroupConfigs.InsertOne(config)
	if err != nil {
		return err
	}

	return nil
}

// UpdateManagedGroupConfig updates an existing managed group config
func (sa *Adapter) UpdateManagedGroupConfig(config model.ManagedGroupConfig) error {
	filter := bson.M{"_id": config.ID, "client_id": config.ClientID}
	update := bson.M{"$set": bson.M{
		"authman_stems": config.AuthmanStems,
		"admin_uins":    config.AdminUINs,
		"type":          config.Type,
		"date_updated":  time.Now().UTC(),
	}}

	res, err := sa.db.managedGroupConfigs.UpdateOne(filter, update, nil)
	if err != nil {
		return err
	}
	if res.ModifiedCount != 1 {
		return fmt.Errorf("managed config could not be found for id: %s", config.ID)
	}

	return nil
}

// DeleteManagedGroupConfig deletes an existing managed group config
func (sa *Adapter) DeleteManagedGroupConfig(id string, clientID string) error {
	filter := bson.M{"_id": id, "client_id": clientID}

	res, err := sa.db.managedGroupConfigs.DeleteOne(filter, nil)
	if err != nil {
		return err
	}
	if res.DeletedCount != 1 {
		return fmt.Errorf("managed config could not be found for id: %s", id)
	}
	return nil
}

// PerformTransaction performs a transaction
func (sa *Adapter) PerformTransaction(transaction func(context TransactionContext) error) error {
	// transaction
	err := sa.db.dbClient.UseSession(context.Background(), func(sessionContext mongo.SessionContext) error {
		err := sessionContext.StartTransaction()
		if err != nil {
			sa.abortTransaction(sessionContext)
			return err
		}

		err = transaction(sessionContext)
		if err != nil {
			sa.abortTransaction(sessionContext)
			return err
		}

		err = sessionContext.CommitTransaction(sessionContext)
		if err != nil {
			sa.abortTransaction(sessionContext)
			return err
		}
		return nil
	})

	return err
}

func (sa *Adapter) abortTransaction(sessionContext mongo.SessionContext) {
	err := sessionContext.AbortTransaction(sessionContext)
	if err != nil {
		log.Printf("error aborting a transaction - %s\n", err)
	}
}

// NewStorageAdapter creates a new storage adapter instance
func NewStorageAdapter(mongoDBAuth string, mongoDBName string, mongoTimeout string) *Adapter {
>>>>>>> 98bb0996
	timeout, err := strconv.Atoi(mongoTimeout)
	if err != nil {
		log.Println("Set default timeout - 500")
		timeout = 500
	}
	timeoutMS := time.Millisecond * time.Duration(timeout)

<<<<<<< HEAD
	db := &database{mongoDBAuth: mongoDBAuth, mongoDBName: mongoDBName, mongoTimeout: timeoutMS, logger: logger}
	return &Adapter{db: db}
=======
	db := &database{mongoDBAuth: mongoDBAuth, mongoDBName: mongoDBName, mongoTimeout: timeoutMS}

	cachedSyncConfigs := &syncmap.Map{}
	syncConfigsLock := &sync.RWMutex{}

	cachedManagedGroupConfigs := &syncmap.Map{}
	managedGroupConfigsLock := &sync.RWMutex{}
	return &Adapter{db: db, cachedSyncConfigs: cachedSyncConfigs, syncConfigsLock: syncConfigsLock,
		cachedManagedGroupConfigs: cachedManagedGroupConfigs, managedGroupConfigsLock: managedGroupConfigsLock}
>>>>>>> 98bb0996
}

func abortTransaction(sessionContext mongo.SessionContext) {
	err := sessionContext.AbortTransaction(sessionContext)
	if err != nil {
		log.Printf("error on aborting a transaction - %s", err)
	}
}

func constructGroup(gr group) model.Group {
	id := gr.ID
	clientID := gr.ClientID
	category := gr.Category
	title := gr.Title
	privacy := gr.Privacy
	hiddenForSearch := gr.HiddenForSearch
	description := gr.Description
	imageURL := gr.ImageURL
	webURL := gr.WebURL
	tags := gr.Tags
	membershipQuestions := gr.MembershipQuestions
	authmanEnabled := gr.AuthmanEnabled
	authmanGroup := gr.AuthmanGroup
	onlyAdminsCanCreatePolls := gr.OnlyAdminsCanCreatePolls
	blockNewMembershipRequests := gr.BlockNewMembershipRequests
	canJoinAutomatically := gr.CanJoinAutomatically
	attendanceGroup := gr.AttendanceGroup

	dateCreated := gr.DateCreated
	dateUpdated := gr.DateUpdated

	members := make([]model.Member, len(gr.Members))
	for i, current := range gr.Members {
		members[i] = constructMember(current)
	}

	return model.Group{ID: id, ClientID: clientID, Category: category, Title: title, Privacy: privacy,
		HiddenForSearch: hiddenForSearch, Description: description, ImageURL: imageURL, WebURL: webURL,
		Tags: tags, MembershipQuestions: membershipQuestions, DateCreated: dateCreated, DateUpdated: dateUpdated,
		Members: members, AuthmanEnabled: authmanEnabled, AuthmanGroup: authmanGroup,
		OnlyAdminsCanCreatePolls: onlyAdminsCanCreatePolls, BlockNewMembershipRequests: blockNewMembershipRequests,
		CanJoinAutomatically: canJoinAutomatically, AttendanceGroup: attendanceGroup,
	}
}

func constructMember(member member) model.Member {
	id := member.ID
	userID := member.UserID
	externalID := member.ExternalID
	netID := member.NetID
	name := member.Name
	email := member.Email
	photoURL := member.PhotoURL
	status := member.Status
	rejectReason := member.RejectReason
	dateCreated := member.DateCreated
	dateUpdated := member.DateUpdated
	dateAttended := member.DateAttended

	memberAnswers := make([]model.MemberAnswer, len(member.MemberAnswers))
	for i, current := range member.MemberAnswers {
		memberAnswers[i] = model.MemberAnswer{Question: current.Question, Answer: current.Answer}
	}

	return model.Member{ID: id, UserID: userID, ExternalID: externalID, NetID: netID, Name: name, Email: email, PhotoURL: photoURL,
		Status: status, RejectReason: rejectReason, DateCreated: dateCreated, DateUpdated: dateUpdated, MemberAnswers: memberAnswers,
		DateAttended: dateAttended,
	}
}

type storageListener struct {
	adapter *Adapter
	DefaultListenerImpl
}

func (sl *storageListener) OnConfigsChanged() {
	sl.adapter.cacheSyncConfigs()
}

func (sl *storageListener) OnManagedGroupConfigsChanged() {
	sl.adapter.cacheManagedGroupConfigs()
}

// Listener  listens for change data storage events
type Listener interface {
	OnConfigsChanged()
	OnManagedGroupConfigsChanged()
}

// DefaultListenerImpl default listener implementation
type DefaultListenerImpl struct{}

// OnConfigsChanged notifies configs have been updated
func (d *DefaultListenerImpl) OnConfigsChanged() {}

// OnManagedGroupConfigsChanged notifies managed group configs have been updated
func (d *DefaultListenerImpl) OnManagedGroupConfigsChanged() {}

// TransactionContext wraps mongo.SessionContext for use by external packages
type TransactionContext interface {
	mongo.SessionContext
}<|MERGE_RESOLUTION|>--- conflicted
+++ resolved
@@ -26,15 +26,12 @@
 	"sync"
 	"time"
 
-<<<<<<< HEAD
+	"golang.org/x/sync/syncmap"
+
+	"go.mongodb.org/mongo-driver/mongo/options"
+
+	"github.com/google/uuid"
 	"github.com/rokwire/logging-library-go/logs"
-=======
-	"golang.org/x/sync/syncmap"
->>>>>>> 98bb0996
-
-	"go.mongodb.org/mongo-driver/mongo/options"
-
-	"github.com/google/uuid"
 	"go.mongodb.org/mongo-driver/bson"
 	"go.mongodb.org/mongo-driver/bson/primitive"
 	"go.mongodb.org/mongo-driver/mongo"
@@ -2227,10 +2224,6 @@
 	return nil, nil
 }
 
-<<<<<<< HEAD
-//NewStorageAdapter creates a new storage adapter instance
-func NewStorageAdapter(mongoDBAuth string, mongoDBName string, mongoTimeout string, logger *logs.Logger) *Adapter {
-=======
 // cacheManagedGroupConfigs caches the managed group configs from the DB
 func (sa *Adapter) cacheManagedGroupConfigs() error {
 	log.Println("cacheManagedGroupConfigs..")
@@ -2407,8 +2400,8 @@
 }
 
 // NewStorageAdapter creates a new storage adapter instance
-func NewStorageAdapter(mongoDBAuth string, mongoDBName string, mongoTimeout string) *Adapter {
->>>>>>> 98bb0996
+func NewStorageAdapter(mongoDBAuth string, mongoDBName string, mongoTimeout string, logger *logs.Logger) *Adapter {
+
 	timeout, err := strconv.Atoi(mongoTimeout)
 	if err != nil {
 		log.Println("Set default timeout - 500")
@@ -2416,11 +2409,8 @@
 	}
 	timeoutMS := time.Millisecond * time.Duration(timeout)
 
-<<<<<<< HEAD
 	db := &database{mongoDBAuth: mongoDBAuth, mongoDBName: mongoDBName, mongoTimeout: timeoutMS, logger: logger}
 	return &Adapter{db: db}
-=======
-	db := &database{mongoDBAuth: mongoDBAuth, mongoDBName: mongoDBName, mongoTimeout: timeoutMS}
 
 	cachedSyncConfigs := &syncmap.Map{}
 	syncConfigsLock := &sync.RWMutex{}
@@ -2429,7 +2419,6 @@
 	managedGroupConfigsLock := &sync.RWMutex{}
 	return &Adapter{db: db, cachedSyncConfigs: cachedSyncConfigs, syncConfigsLock: syncConfigsLock,
 		cachedManagedGroupConfigs: cachedManagedGroupConfigs, managedGroupConfigsLock: managedGroupConfigsLock}
->>>>>>> 98bb0996
 }
 
 func abortTransaction(sessionContext mongo.SessionContext) {
