// Copyright 2022 Board of Trustees of the University of Illinois.
//
// Licensed under the Apache License, Version 2.0 (the "License");
// you may not use this file except in compliance with the License.
// You may obtain a copy of the License at
//
//     http://www.apache.org/licenses/LICENSE-2.0
//
// Unless required by applicable law or agreed to in writing, software
// distributed under the License is distributed on an "AS IS" BASIS,
// WITHOUT WARRANTIES OR CONDITIONS OF ANY KIND, either express or implied.
// See the License for the specific language governing permissions and
// limitations under the License.

package storage

import (
	"context"
	"errors"
	"fmt"
	"groups/core/model"
	"groups/utils"
	"log"
	"strconv"
	"strings"
	"sync"
	"time"

	"golang.org/x/sync/syncmap"

	"go.mongodb.org/mongo-driver/mongo/options"

	"github.com/google/uuid"
	"go.mongodb.org/mongo-driver/bson"
	"go.mongodb.org/mongo-driver/bson/primitive"
	"go.mongodb.org/mongo-driver/mongo"
)

// Adapter implements the Storage interface
type Adapter struct {
	db *database

	cachedSyncConfigs *syncmap.Map
	syncConfigsLock   *sync.RWMutex

	cachedManagedGroupConfigs *syncmap.Map
	managedGroupConfigsLock   *sync.RWMutex
}

// Start starts the storage
func (sa *Adapter) Start() error {
	err := sa.db.start()
	if err != nil {
		return err
	}

	//register storage listener
	sl := storageListener{adapter: sa}
	sa.RegisterStorageListener(&sl)

	err = sa.cacheSyncConfigs()
	if err != nil {
		return errors.New("error caching sync configs")
	}

	err = sa.cacheManagedGroupConfigs()
	if err != nil {
		return errors.New("error caching managed group configs")
	}

	return err
}

// RegisterStorageListener registers a data change listener with the storage adapter
func (sa *Adapter) RegisterStorageListener(storageListener Listener) {
	sa.db.listeners = append(sa.db.listeners, storageListener)
}

// cacheSyncConfigs caches the sync configs from the DB
func (sa *Adapter) cacheSyncConfigs() error {
	log.Println("cacheSyncConfigs..")

	configs, err := sa.LoadSyncConfigs(nil)
	if err != nil {
		return err
	}

	sa.setCachedSyncConfigs(&configs)

	return nil
}

func (sa *Adapter) setCachedSyncConfigs(configs *[]model.SyncConfig) {
	sa.syncConfigsLock.Lock()
	defer sa.syncConfigsLock.Unlock()

	sa.cachedSyncConfigs = &syncmap.Map{}
	for _, config := range *configs {
		sa.cachedSyncConfigs.Store(config.ClientID, config)
	}
}

func (sa *Adapter) getCachedSyncConfig(clientID string) (*model.SyncConfig, error) {
	sa.syncConfigsLock.RLock()
	defer sa.syncConfigsLock.RUnlock()

	item, _ := sa.cachedSyncConfigs.Load(clientID)
	if item != nil {
		config, ok := item.(model.SyncConfig)
		if !ok {
			return nil, fmt.Errorf("missing managed group config for clientID: %s", clientID)
		}
		return &config, nil
	}
	return nil, nil
}

func (sa *Adapter) getCachedSyncConfigs() ([]model.SyncConfig, error) {
	sa.syncConfigsLock.RLock()
	defer sa.syncConfigsLock.RUnlock()

	var err error
	configList := make([]model.SyncConfig, 0)
	sa.cachedSyncConfigs.Range(func(key, item interface{}) bool {
		if item == nil {
			return false
		}

		config, ok := item.(model.SyncConfig)
		if !ok {
			err = fmt.Errorf("error casting config with client id: %s", key)
			return false
		}
		configList = append(configList, config)
		return true
	})

	return configList, err
}

// LoadSyncConfigs loads all sync configs
func (sa *Adapter) LoadSyncConfigs(context TransactionContext) ([]model.SyncConfig, error) {
	filter := bson.M{"type": "sync"}

	var config []model.SyncConfig
	err := sa.db.configs.FindWithContext(context, filter, &config, nil)
	if err != nil {
		return nil, err
	}

	return config, nil
}

// FindSyncConfig finds the sync config for the specified clientID
func (sa *Adapter) FindSyncConfig(clientID string) (*model.SyncConfig, error) {
	return sa.getCachedSyncConfig(clientID)
}

// FindSyncConfigs finds all sync configs
func (sa *Adapter) FindSyncConfigs() ([]model.SyncConfig, error) {
	return sa.getCachedSyncConfigs()
}

// SaveSyncConfig saves the provided sync config fields
func (sa *Adapter) SaveSyncConfig(context TransactionContext, config model.SyncConfig) error {
	filter := bson.M{"type": "sync", "client_id": config.ClientID}

	config.Type = "sync"

	upsert := true
	opts := options.ReplaceOptions{Upsert: &upsert}
	err := sa.db.configs.ReplaceOne(filter, config, &opts)
	if err != nil {
		return err
	}

	return nil
}

// FindSyncTimes finds the sync times for the specified clientID
func (sa *Adapter) FindSyncTimes(context TransactionContext, clientID string) (*model.SyncTimes, error) {
	filter := bson.M{"client_id": clientID}

	var configs []model.SyncTimes
	err := sa.db.syncTimes.FindWithContext(context, filter, &configs, nil)
	if err != nil {
		return nil, err
	}
	if len(configs) != 1 {
		return nil, nil
	}

	return &configs[0], nil
}

// SaveSyncTimes saves the provided sync times fields
func (sa *Adapter) SaveSyncTimes(context TransactionContext, times model.SyncTimes) error {
	filter := bson.M{"client_id": times.ClientID}

	upsert := true
	opts := options.ReplaceOptions{Upsert: &upsert}
	err := sa.db.syncTimes.ReplaceOne(filter, times, &opts)
	if err != nil {
		return err
	}

	return nil
}

// FindUser finds the user for the provided external id and client id
func (sa *Adapter) FindUser(clientID string, id string, external bool) (*model.User, error) {
	var filter bson.D
	if external {
		filter = bson.D{primitive.E{Key: "client_id", Value: clientID}, primitive.E{Key: "external_id", Value: id}}
	} else {
		filter = bson.D{primitive.E{Key: "client_id", Value: clientID}, primitive.E{Key: "_id", Value: id}}
	}

	var result []*model.User
	err := sa.db.users.Find(filter, &result, nil)
	if err != nil {
		return nil, err
	}
	if result == nil {
		//not found
		return nil, nil
	}
	return result[0], nil
}

// FindUsers finds all users for the provided list of (id | external id) and client id
func (sa *Adapter) FindUsers(clientID string, id []string, external bool) ([]model.User, error) {
	var filter bson.D
	if external {
		filter = bson.D{
			primitive.E{Key: "client_id", Value: clientID},
			primitive.E{Key: "external_id", Value: primitive.M{"$in": id}},
		}
	} else {
		filter = bson.D{
			primitive.E{Key: "client_id", Value: clientID},
			primitive.E{Key: "_id", Value: primitive.M{"$in": id}},
		}
	}

	var result []model.User
	err := sa.db.users.Find(filter, &result, nil)
	if err != nil {
		return nil, err
	}
	if result == nil {
		//not found
		return nil, nil
	}
	return result, nil
}

// LoginUser Login a user's and refactor legacy record if need
func (sa *Adapter) LoginUser(clientID string, current *model.User) error {

	legacyUser, _ := sa.FindUser(clientID, current.ExternalID, true)

	now := time.Now()

	//TODO: Do we still need this migration?
	//TODO: If so, handle group_memberships
	//TODO: NEED TO HANDLE ADMINS AND APP USERS SEPARATELY. CURRENTLY THIS IS MIGRATING ADMINS BACK AND FORTH
	// transaction
	err := sa.db.dbClient.UseSession(context.Background(), func(sessionContext mongo.SessionContext) error {
		err := sessionContext.StartTransaction()
		if err != nil {
			log.Printf("error starting a transaction - %s", err)
			return err
		}

		if legacyUser != nil && legacyUser.ID != current.ID {
			if legacyUser != nil {
				// delete the old user
				filter := bson.D{primitive.E{Key: "_id", Value: legacyUser.ID}, primitive.E{Key: "client_id", Value: clientID}}
				_, err = sa.db.users.DeleteOneWithContext(sessionContext, filter, nil)
				if err != nil {
					log.Printf("error deleting user - %s", err)
					abortTransaction(sessionContext)
					return err
				}
			}

			// insert the new user
			coreUser := model.User{ID: current.ID, ClientID: clientID, Email: current.Email, Name: current.Name,
				ExternalID: current.ExternalID, DateCreated: now, DateUpdated: &now, IsCoreUser: true}
			_, err = sa.db.users.InsertOneWithContext(sessionContext, &coreUser)
			if err != nil {
				log.Printf("error inserting user - %s", err)
				abortTransaction(sessionContext)
				return err
			}

			if legacyUser != nil {
				// Guess it may use $or but didnt managed to succeed with two positional arguments
				// 1.1 update all user's groups
				filter := bson.D{primitive.E{Key: "client_id", Value: clientID}, primitive.E{Key: "members.user_id", Value: legacyUser.ID}}
				update := bson.D{
					primitive.E{Key: "$set", Value: bson.D{
						primitive.E{Key: "members.$.user_id", Value: current.ID},
						primitive.E{Key: "members.$.date_updated", Value: now},
					}},
				}
				_, err = sa.db.groups.UpdateManyWithContext(sessionContext, filter, update, nil)
				if err != nil {
					log.Printf("error updating groups - %s", err)
					abortTransaction(sessionContext)
					return err
				}

				// 1.2 update all user's groups again for the email
				filter = bson.D{primitive.E{Key: "client_id", Value: clientID}, primitive.E{Key: "members.email", Value: legacyUser.Email}}
				update = bson.D{
					primitive.E{Key: "$set", Value: bson.D{
						primitive.E{Key: "members.$.email", Value: legacyUser.Email},
						primitive.E{Key: "members.$.user_id", Value: current.ID},
						primitive.E{Key: "members.$.date_updated", Value: now},
					}},
				}
				_, err = sa.db.groups.UpdateManyWithContext(sessionContext, filter, update, nil)
				if err != nil {
					log.Printf("error updating groups - %s", err)
					abortTransaction(sessionContext)
					return err
				}

				// 1.3. update all user's posts
				filter = bson.D{primitive.E{Key: "client_id", Value: clientID}, primitive.E{Key: "member.user_id", Value: current.ID}}
				update = bson.D{
					primitive.E{Key: "$set", Value: bson.D{
						primitive.E{Key: "member.user_id", Value: current.ID},
					}},
				}
				_, err = sa.db.posts.UpdateManyWithContext(sessionContext, filter, update, nil)
				if err != nil {
					log.Printf("error updating posts - %s", err)
					abortTransaction(sessionContext)
					return err
				}

				// 1.4. update all user's posts again but for the email
				filter = bson.D{primitive.E{Key: "client_id", Value: clientID}, primitive.E{Key: "member.email", Value: legacyUser.Email}}
				update = bson.D{
					primitive.E{Key: "$set", Value: bson.D{
						primitive.E{Key: "member.email", Value: legacyUser.Email},
						primitive.E{Key: "member.user_id", Value: current.ID},
						primitive.E{Key: "member.date_updated", Value: now},
					}},
				}
				_, err = sa.db.posts.UpdateManyWithContext(sessionContext, filter, update, nil)
				if err != nil {
					log.Printf("error updating posts - %s", err)
					abortTransaction(sessionContext)
					return err
				}
			}
		} else {
			coreUser, _ := sa.FindUser(clientID, current.ID, false)
			if coreUser == nil {
				coreUser := model.User{ID: current.ID, ClientID: clientID, Email: current.Email, Name: current.Name,
					ExternalID: current.ExternalID, DateCreated: now, DateUpdated: &now, IsCoreUser: true}

				_, err := sa.db.users.InsertOneWithContext(sessionContext, &coreUser)
				if err != nil {
					abortTransaction(sessionContext)
					log.Printf("error inserting user - %s", err)
					return fmt.Errorf("error inserting user - %s", err)
				}
			}
		}

		if current.IsCoreUser {
			// Repopulate and keep sync of external_id & user_id. Part 1
			filter := bson.D{
				primitive.E{Key: "client_id", Value: clientID},
				primitive.E{Key: "members.external_id", Value: current.ExternalID},
			}
			update := bson.D{
				primitive.E{Key: "$set", Value: bson.D{
					primitive.E{Key: "members.$.name", Value: current.Name},
					primitive.E{Key: "members.$.email", Value: current.Email},
					primitive.E{Key: "members.$.user_id", Value: current.ID},
					primitive.E{Key: "members.$.external_id", Value: current.ExternalID},
					primitive.E{Key: "members.$.net_id", Value: current.NetID},
					primitive.E{Key: "members.$.date_updated", Value: now},
				}},
			}
			_, err := sa.db.groups.UpdateManyWithContext(sessionContext, filter, update, nil)
			if err != nil {
				log.Printf("error updating dummy member records for user(%s | %s) Part 1: %s", current.ID, current.ExternalID, err)
				return err
			}

			// Repopulate and keep sync of external_id & user_id. Part 2
			filter = bson.D{
				primitive.E{Key: "client_id", Value: clientID},
				primitive.E{Key: "members.user_id", Value: current.ID},
			}
			update = bson.D{
				primitive.E{Key: "$set", Value: bson.D{
					primitive.E{Key: "members.$.name", Value: current.Name},
					primitive.E{Key: "members.$.email", Value: current.Email},
					primitive.E{Key: "members.$.user_id", Value: current.ID},
					primitive.E{Key: "members.$.external_id", Value: current.ExternalID},
					primitive.E{Key: "members.$.net_id", Value: current.NetID},
					primitive.E{Key: "members.$.date_updated", Value: now},
				}},
			}
			_, err = sa.db.groups.UpdateManyWithContext(sessionContext, filter, update, nil)
			if err != nil {
				log.Printf("error updating dummy member records for user(%s | %s) Part 2: %s", current.ID, current.ExternalID, err)
				return err
			}

			// Repopulate and keep sync of user in the user table. Part 3
			filter = bson.D{
				primitive.E{Key: "client_id", Value: clientID},
				primitive.E{Key: "_id", Value: current.ID},
			}
			update = bson.D{
				primitive.E{Key: "$set", Value: bson.D{
					primitive.E{Key: "is_core_user", Value: true},
					primitive.E{Key: "external_id", Value: current.ExternalID},
					primitive.E{Key: "name", Value: current.Name},
					primitive.E{Key: "email", Value: current.Email},
					primitive.E{Key: "net_id", Value: current.NetID},
					primitive.E{Key: "date_updated", Value: now},
				}},
			}
			_, err = sa.db.users.UpdateOneWithContext(sessionContext, filter, update, nil)
			if err != nil {
				log.Printf("error updating user(%s | %s) Part 3: %s", current.ID, current.ExternalID, err)
				return err
			}
		}

		//commit the transaction
		err = sessionContext.CommitTransaction(sessionContext)
		if err != nil {
			fmt.Println(err)
			return err
		}
		return nil
	})

	if err != nil {
		return utils.NewServerError()
	}

	return nil
}

// CreateUser creates a new user
func (sa *Adapter) CreateUser(clientID string, id string, externalID string, email string, name string) (*model.User, error) {
	dateCreated := time.Now()
	user := model.User{ID: id, ClientID: clientID, ExternalID: externalID, Email: email, Name: name, DateCreated: dateCreated}
	_, err := sa.db.users.InsertOne(&user)
	if err != nil {
		return nil, err
	}
	return &user, nil
}

type getUserPostCountResult struct {
	Count int64 `json:"posts_count" bson:"posts_count"`
}

// GetUserPostCount gets the number of posts for the specified user
func (sa *Adapter) GetUserPostCount(clientID string, userID string) (*int64, error) {
	pipeline := []primitive.M{
		primitive.M{"$match": primitive.M{
			"client_id":      clientID,
			"member.user_id": userID,
		}},
		primitive.M{"$count": "posts_count"},
	}
	var result []getUserPostCountResult
	err := sa.db.posts.Aggregate(pipeline, &result, &options.AggregateOptions{})
	if err != nil {
		return nil, err
	}
	if len(result) > 0 {
		return &result[0].Count, nil
	}
	return nil, nil
}

// DeleteUser Deletes a user with all information
func (sa *Adapter) DeleteUser(clientID string, userID string) error {

	// transaction
	err := sa.db.dbClient.UseSession(context.Background(), func(sessionContext mongo.SessionContext) error {
		err := sessionContext.StartTransaction()
		if err != nil {
			log.Printf("error starting a transaction - %s", err)
			return err
		}

		filter := bson.D{primitive.E{Key: "members.user_id", Value: userID},
			primitive.E{Key: "client_id", Value: clientID}}
		change := bson.D{
			primitive.E{Key: "$set", Value: bson.D{
				primitive.E{Key: "date_updated", Value: time.Now()},
			}},
			primitive.E{Key: "$pull", Value: bson.D{primitive.E{Key: "members", Value: bson.M{"user_id": userID}}}},
		}
		_, err = sa.db.groups.UpdateManyWithContext(sessionContext, filter, change, nil)
		if err != nil {
			log.Printf("error unlinking user membership(user_id: %s) - %s", userID, err)
			abortTransaction(sessionContext)
			return err
		}

		posts, err := sa.FindAllUserPosts(clientID, userID)
		if err != nil {
			log.Printf("error on find all posts for user (%s) - %s", userID, err.Error())
			abortTransaction(sessionContext)
			return err
		}
		if len(posts) > 0 {
			for _, post := range posts {
				sa.deletePost(sessionContext, clientID, userID, post.GroupID, *post.ID, true)
			}
		}

		// delete the user
		filter = bson.D{primitive.E{Key: "_id", Value: userID}, primitive.E{Key: "client_id", Value: clientID}}
		_, err = sa.db.users.DeleteOneWithContext(sessionContext, filter, nil)
		if err != nil {
			log.Printf("error deleting user - %s", err.Error())
			abortTransaction(sessionContext)
			return err
		}

		//commit the transaction
		err = sessionContext.CommitTransaction(sessionContext)
		if err != nil {
			fmt.Println(err)
			return err
		}
		return nil
	})

	return err
}

// CreateGroup creates a group. Returns the id of the created group
func (sa *Adapter) CreateGroup(clientID string, current *model.User, group *model.Group, defaultMemberships []model.GroupMembership) (*string, *utils.GroupError) {
	insertedID := uuid.NewString()

<<<<<<< HEAD
	existingGroups, err := sa.FindGroups(clientID, nil, nil, nil, &group.Title, nil, nil, nil)
=======
	var userID *string
	if current != nil {
		userID = &current.ID
	}
	existingGroups, err := sa.FindGroups(clientID, userID, nil, nil, &group.Title, nil, nil, nil)
>>>>>>> 08477215
	if err == nil && len(existingGroups) > 0 {
		for _, persistedGrop := range existingGroups {
			if persistedGrop.ID != group.ID && strings.ToLower(persistedGrop.Title) == strings.ToLower(group.Title) {
				return nil, utils.NewGroupDuplicationError()
			}
		}
	}
	now := time.Now()

	// transaction
	err = sa.db.dbClient.UseSession(context.Background(), func(sessionContext mongo.SessionContext) error {
		err := sessionContext.StartTransaction()
		if err != nil {
			log.Printf("error starting a transaction - %s", err)
			return err
		}

		// insert the group and the admin member
		group.ID = insertedID
		group.ClientID = clientID
		group.DateCreated = now

		_, err = sa.db.groups.InsertOneWithContext(sessionContext, &group)
		if err != nil {
			abortTransaction(sessionContext)
			return err
		}

		castedMemberships := []interface{}{}
		if len(defaultMemberships) > 0 {
			for _, membership := range defaultMemberships {
				membership.ID = uuid.NewString()
				membership.GroupID = insertedID
				membership.DateCreated = now
				castedMemberships = append(castedMemberships, membership)
			}
		} else if current != nil {
			castedMemberships = append(castedMemberships, model.GroupMembership{
				ID:          uuid.NewString(),
				GroupID:     insertedID,
				UserID:      current.ID,
				ClientID:    clientID,
				ExternalID:  current.ExternalID,
				Email:       current.Email,
				NetID:       current.NetID,
				Name:        current.Name,
				Status:      "admin", // TODO needs more consideration (status vs flag)
				Admin:       true,
				DateCreated: now,
			})
		}

		if len(castedMemberships) > 0 {
			_, err = sa.db.groupMemberships.InsertManyWithContext(sessionContext, castedMemberships, nil)
			if err != nil {
				abortTransaction(sessionContext)
				return err
			}
		}

		//commit the transaction
		err = sessionContext.CommitTransaction(sessionContext)
		if err != nil {
			fmt.Println(err)
			return err
		}
		return nil
	})
	if err != nil {
		return nil, utils.NewServerError()
	}

	return &insertedID, nil
}

// UpdateGroup updates a group except the members attribute
func (sa *Adapter) UpdateGroup(clientID string, current *model.User, group *model.Group) *utils.GroupError {

	return sa.updateGroup(clientID, current, group, bson.D{
		primitive.E{Key: "$set", Value: bson.D{
			primitive.E{Key: "category", Value: group.Category},
			primitive.E{Key: "title", Value: group.Title},
			primitive.E{Key: "privacy", Value: group.Privacy},
			primitive.E{Key: "hidden_for_search", Value: group.HiddenForSearch},
			primitive.E{Key: "description", Value: group.Description},
			primitive.E{Key: "image_url", Value: group.ImageURL},
			primitive.E{Key: "web_url", Value: group.WebURL},
			primitive.E{Key: "tags", Value: group.Tags},
			primitive.E{Key: "membership_questions", Value: group.MembershipQuestions},
			primitive.E{Key: "date_updated", Value: time.Now()},
			primitive.E{Key: "authman_enabled", Value: group.AuthmanEnabled},
			primitive.E{Key: "authman_group", Value: group.AuthmanGroup},
			primitive.E{Key: "only_admins_can_create_polls", Value: group.OnlyAdminsCanCreatePolls},
			primitive.E{Key: "can_join_automatically", Value: group.CanJoinAutomatically},
			primitive.E{Key: "block_new_membership_requests", Value: group.BlockNewMembershipRequests},
			primitive.E{Key: "attendance_group", Value: group.AttendanceGroup},
		}},
	}, nil)
}

// UpdateGroupWithMembership updates a group along with the memberships
func (sa *Adapter) UpdateGroupWithMembership(clientID string, current *model.User, group *model.Group, memberships []model.GroupMembership) *utils.GroupError {
	return sa.updateGroup(clientID, current, group, bson.D{
		primitive.E{Key: "$set", Value: bson.D{
			primitive.E{Key: "category", Value: group.Category},
			primitive.E{Key: "title", Value: group.Title},
			primitive.E{Key: "privacy", Value: group.Privacy},
			primitive.E{Key: "hidden_for_search", Value: group.HiddenForSearch},
			primitive.E{Key: "description", Value: group.Description},
			primitive.E{Key: "image_url", Value: group.ImageURL},
			primitive.E{Key: "web_url", Value: group.WebURL},
			primitive.E{Key: "tags", Value: group.Tags},
			primitive.E{Key: "membership_questions", Value: group.MembershipQuestions},
			primitive.E{Key: "date_updated", Value: time.Now()},
			primitive.E{Key: "authman_enabled", Value: group.AuthmanEnabled},
			primitive.E{Key: "authman_group", Value: group.AuthmanGroup},
			primitive.E{Key: "only_admins_can_create_polls", Value: group.OnlyAdminsCanCreatePolls},
			primitive.E{Key: "can_join_automatically", Value: group.CanJoinAutomatically},
			primitive.E{Key: "block_new_membership_requests", Value: group.BlockNewMembershipRequests},
			primitive.E{Key: "attendance_group", Value: group.AttendanceGroup},
		}},
	}, memberships)
}

<<<<<<< HEAD
func (sa *Adapter) updateGroup(clientID string, current *model.User, group *model.Group, updateOperation bson.D, memberships []model.GroupMembership) *utils.GroupError {
=======
func (sa *Adapter) updateGroup(clientID string, current *model.User, group *model.Group, updateOperation bson.D) *utils.GroupError {
>>>>>>> 08477215
	var userID *string
	if current != nil {
		userID = &current.ID
	}
<<<<<<< HEAD

=======
>>>>>>> 08477215
	existingGroups, err := sa.FindGroups(clientID, userID, nil, nil, &group.Title, nil, nil, nil)
	if err == nil && len(existingGroups) > 0 {
		for _, persistedGrop := range existingGroups {
			if persistedGrop.ID != group.ID && strings.ToLower(persistedGrop.Title) == strings.ToLower(group.Title) {
				return utils.NewGroupDuplicationError()
			}
		}
	}

	// transaction
	err = sa.db.dbClient.UseSession(context.Background(), func(sessionContext mongo.SessionContext) error {
		err := sessionContext.StartTransaction()
		if err != nil {
			log.Printf("error starting a transaction - %s", err)
			return err
		}

		filter := bson.D{primitive.E{Key: "_id", Value: group.ID},
			primitive.E{Key: "client_id", Value: clientID}}
		_, err = sa.db.groups.UpdateOneWithContext(sessionContext, filter, updateOperation, nil)
		if err != nil {
			abortTransaction(sessionContext)
			return err
		}

		if len(memberships) > 0 {
			for _, membership := range memberships {
				if membership.ID == "" {
					membership.ID = uuid.NewString()
					membership.DateCreated = time.Now()
					_, err = sa.db.groupMemberships.InsertOneWithContext(sessionContext, membership)
					if err != nil {
						abortTransaction(sessionContext)
						return err
					}
				} else {
					filter := bson.D{
						primitive.E{Key: "_id", Value: group.ID},
						primitive.E{Key: "client_id", Value: clientID},
					}
					err = sa.db.groupMemberships.ReplaceOneWithContext(sessionContext, filter, membership, nil)
					if err != nil {
						abortTransaction(sessionContext)
						return err
					}
				}
			}
		}

		//commit the transaction
		err = sessionContext.CommitTransaction(sessionContext)
		if err != nil {
			fmt.Println(err)
			return err
		}
		return nil
	})
	if err != nil {
		return utils.NewServerError()
	}
	return nil
}

// DeleteGroup deletes a group.
func (sa *Adapter) DeleteGroup(clientID string, id string) error {
	// transaction
	err := sa.db.dbClient.UseSession(context.Background(), func(sessionContext mongo.SessionContext) error {
		err := sessionContext.StartTransaction()
		if err != nil {
			log.Printf("error starting a transaction - %s", err)
			return err
		}

		//1. delete mapped group events
		eventFilter := bson.D{primitive.E{Key: "group_id", Value: id}, primitive.E{Key: "client_id", Value: clientID}}
		_, err = sa.db.events.DeleteOne(eventFilter, nil)
		if err != nil {
			abortTransaction(sessionContext)
			return err
		}

		//2. delete the group
		filter := bson.D{primitive.E{Key: "_id", Value: id}, primitive.E{Key: "client_id", Value: clientID}}
		_, err = sa.db.groups.DeleteOne(filter, nil)
		if err != nil {
			abortTransaction(sessionContext)
			return err
		}

		//commit the transaction
		err = sessionContext.CommitTransaction(sessionContext)
		if err != nil {
			fmt.Println(err)
			return err
		}
		return nil
	})
	if err != nil {
		return err
	}
	return nil
}

// FindGroup finds group by id and client id
func (sa *Adapter) FindGroup(context TransactionContext, clientID string, id string) (*model.Group, error) {
	return sa.FindGroupWithContext(context, clientID, id)
}

// FindGroupWithContext finds group by id and client id with context
func (sa *Adapter) FindGroupWithContext(context TransactionContext, clientID string, id string) (*model.Group, error) {
	filter := bson.D{primitive.E{Key: "_id", Value: id},
		primitive.E{Key: "client_id", Value: clientID}}

	var rec model.Group
	err := sa.db.groups.FindOneWithContext(context, filter, &rec, nil)
	if err != nil {
		return nil, err
	}

	return &rec, nil
}

// FindGroupByTitle finds group by membership
func (sa *Adapter) FindGroupByTitle(clientID string, title string) (*model.Group, error) {
	filter := bson.D{
		primitive.E{Key: "client_id", Value: clientID},
		primitive.E{Key: "title", Value: title},
	}
	var result []model.Group
	err := sa.db.groups.Find(filter, &result, nil)
	if err != nil {
		return nil, err
	}
	if result == nil || len(result) == 0 {
		//not found
		return nil, nil
	}

	return &result[0], nil
}

// FindGroups finds groups
func (sa *Adapter) FindGroups(clientID string, userID *string, category *string, privacy *string, title *string, offset *int64, limit *int64, order *string) ([]model.Group, error) {

	groupIDs := []string{}
	var memberships model.MembershipCollection
	if userID != nil {
		// find group memberships
		memberships, err := sa.FindUserGroupMemberships(clientID, *userID)
		if err != nil {
			return nil, err
		}

		for _, membership := range memberships.Items {
			groupIDs = append(groupIDs, membership.GroupID)
		}
	}

	filter := bson.D{primitive.E{Key: "client_id", Value: clientID}}
	if userID != nil {
		innerOrFilter := []bson.M{
			{"_id": bson.M{"$in": groupIDs}},
			{"privacy": bson.M{"$ne": "private"}},
		}

		if title != nil {
			innerOrFilter = append(innerOrFilter, primitive.M{"$and": []primitive.M{
				{"title": *title},
				{"hidden_for_search": false},
			}})
		}

		orFilter := primitive.E{Key: "$or", Value: innerOrFilter}

		filter = append(filter, orFilter)
	}

	if category != nil {
		filter = append(filter, primitive.E{Key: "category", Value: category})
	}
	if title != nil {
		filter = append(filter, primitive.E{Key: "title", Value: primitive.Regex{Pattern: *title, Options: "i"}})
	}
	if privacy != nil {
		filter = append(filter, primitive.E{Key: "privacy", Value: privacy})
	}

	findOptions := options.Find()
	if order == nil || "asc" == *order {
		findOptions.SetSort(bson.D{
			{"category", 1},
			{"title", 1},
		})
	} else if order != nil && "desc" == *order {
		findOptions.SetSort(bson.D{
			{"category", -1},
			{"title", -1},
		})
	}
	if limit != nil {
		findOptions.SetLimit(*limit)
	}
	if offset != nil {
		findOptions.SetSkip(*offset)
	}

	var list []model.Group
	err := sa.db.groups.Find(filter, &list, findOptions)
	if err != nil {
		return nil, err
	}

	if userID != nil {
		for index, group := range list {
			group.CurrentMember = memberships.GetMembershipBy(func(membership model.GroupMembership) bool {
				return membership.GroupID == group.ID
			})
			if group.CurrentMember != nil {
				list[index] = group
			}
		}
	}

	return list, nil
}

// FindGroupByID finds one groups by ID and clientID
func (sa *Adapter) FindGroupByID(clientID string, groupID string) (*model.Group, error) {
	filter := bson.D{
		primitive.E{Key: "client_id", Value: clientID},
		primitive.E{Key: "_id", Value: groupID},
	}

	findOptions := options.FindOne()

	var rec model.Group
	err := sa.db.groups.FindOne(filter, &rec, findOptions)
	if err != nil {
		return nil, err
	}

	return &rec, nil
}

type findUserGroupsCountResult struct {
	Count int64 `bson:"count"`
}

// FindUserGroupsCount retrieves the count of current groups that the user is member
func (sa *Adapter) FindUserGroupsCount(clientID string, userID string) (*int64, error) {
	pipeline := []primitive.M{
		primitive.M{"$match": primitive.M{
			"client_id":       clientID,
			"members.user_id": userID,
		}},
		primitive.M{"$count": "count"},
	}
	var result []findUserGroupsCountResult
	err := sa.db.groups.Aggregate(pipeline, &result, &options.AggregateOptions{})
	if err != nil {
		return nil, err
	}
	if len(result) > 0 {
		return &result[0].Count, nil
	}
	return nil, nil
}

// FindUserGroups finds the user groups for client id
func (sa *Adapter) FindUserGroups(clientID string, userID string, category *string, privacy *string, title *string, offset *int64, limit *int64, order *string) ([]model.Group, error) {

	// find group memberships
	memberships, err := sa.FindUserGroupMemberships(clientID, userID)
	if err != nil {
		return nil, err
	}
	groupIDs := []string{}
	for _, membership := range memberships.Items {
		groupIDs = append(groupIDs, membership.GroupID)
	}

	filter := bson.M{
		"$or": []bson.M{
			{"_id": bson.M{"$in": groupIDs}},
		},
		"client_id": clientID,
	}

	if category != nil {
		filter["category"] = category
	}
	if title != nil {
		filter["title"] = primitive.Regex{Pattern: *title, Options: "i"}
	}
	if privacy != nil {
		filter["privacy"] = privacy
	}

	findOptions := options.Find()
	if order == nil || "asc" == *order {
		findOptions.SetSort(bson.D{
			{"category", 1},
			{"title", 1},
		})
	} else if order != nil && "desc" == *order {
		findOptions.SetSort(bson.D{
			{"category", -1},
			{"title", -1},
		})
	}
	if limit != nil {
		findOptions.SetLimit(*limit)
	}
	if offset != nil {
		findOptions.SetSkip(*offset)
	}

	var list []model.Group
	err = sa.db.groups.Find(filter, &list, findOptions)
	if err != nil {
		return nil, err
	}

<<<<<<< HEAD
	for index, group := range list {
		group.CurrentMember = memberships.GetMembershipBy(func(membership model.GroupMembership) bool {
			return membership.GroupID == group.ID
=======
	result := make([]model.Group, len(list))
	if list != nil {
		for i, current := range list {
			item := constructGroup(current)
			result[i] = item
		}
	}
	return result, nil
}

// UpdateGroupMembers Updates members for specific group
func (sa *Adapter) UpdateGroupMembers(clientID string, groupID string, members []model.Member) error {
	group, err := sa.FindGroup(nil, clientID, groupID)
	if err != nil {
		log.Printf("error on find group %s: %s", groupID, err)
		return err
	}

	now := time.Now().UTC()
	group.Members = members
	group.DateUpdated = &now

	saveFilter := bson.D{primitive.E{Key: "_id", Value: groupID}, primitive.E{Key: "client_id", Value: clientID}}
	err = sa.db.groups.ReplaceOne(saveFilter, group, nil)
	if err != nil {
		log.Printf("error on updating members for group %s: %s", groupID, err)
		return err
	}

	return nil
}

// CreatePendingMember creates a pending member for a specific group
func (sa *Adapter) CreatePendingMember(clientID string, user *model.User, group *model.Group, member *model.Member) error {
	if member != nil && group != nil {
		// transaction
		err := sa.db.dbClient.UseSession(context.Background(), func(sessionContext mongo.SessionContext) error {
			err := sessionContext.StartTransaction()
			if err != nil {
				log.Printf("error starting a transaction - %s", err)
				return err
			}

			//1. first check if there is a group for the prvoided group id
			groupFilter := bson.D{primitive.E{Key: "_id", Value: group.ID}, primitive.E{Key: "client_id", Value: clientID}}
			var result []*model.Group
			err = sa.db.groups.FindWithContext(sessionContext, groupFilter, &result, nil)
			if err != nil {
				abortTransaction(sessionContext)
				return err
			}
			if result == nil || len(result) == 0 {
				//there is no a group for the provided id
				abortTransaction(sessionContext)
				return errors.New("there is no a group for the provided id")
			}
			group := result[0]

			//2. check if the user is already a member of this group - pending or member or admin or rejected
			members := group.Members
			if members != nil {
				for _, cMember := range members {
					if cMember.UserID == user.ID {
						switch cMember.Status {
						case "admin":
							return errors.New("the user is an admin for the group")
						case "member":
							return errors.New("the user is a member for the group")
						case "pending":
							return errors.New("the user is pending for the group")
						case "rejected":
							return errors.New("the user is rejected for the group")
						default:
							return errors.New("error creating a pending user")
						}
					}
				}
			}

			//3. check if the answers match the group questions
			if len(group.MembershipQuestions) != len(member.MemberAnswers) {
				return errors.New("member answers mismatch")
			}

			//4. now we can add the pending member
			var memberAns []memberAnswer
			if len(member.MemberAnswers) > 0 {
				for _, cAns := range member.MemberAnswers {
					memberAns = append(memberAns, memberAnswer{Question: cAns.Question, Answer: cAns.Answer})
				}
			}

			member.ID = uuid.NewString()
			member.DateCreated = time.Now().UTC()

			groupMembers := group.Members
			groupMembers = append(groupMembers, *member)
			saveFilter := bson.D{primitive.E{Key: "_id", Value: group.ID}}
			update := bson.D{
				primitive.E{Key: "$set", Value: bson.D{
					primitive.E{Key: "members", Value: groupMembers},
					primitive.E{Key: "date_updated", Value: time.Now()},
				},
				},
			}
			_, err = sa.db.groups.UpdateOneWithContext(sessionContext, saveFilter, update, nil)
			if err != nil {
				abortTransaction(sessionContext)
				return err
			}

			//commit the transaction
			err = sessionContext.CommitTransaction(sessionContext)
			if err != nil {
				fmt.Println(err)
				return err
			}
			return nil
>>>>>>> 08477215
		})
		if group.CurrentMember != nil {
			list[index] = group
		}
	}

	return list, nil
}

// FindEvents finds the events for a group
func (sa *Adapter) FindEvents(clientID string, current *model.User, groupID string, filterByToMembers bool) ([]model.Event, error) {
	filter := bson.D{
		primitive.E{Key: "group_id", Value: groupID},
		primitive.E{Key: "client_id", Value: clientID},
	}
	if filterByToMembers && current != nil {
		filter = append(filter, primitive.E{Key: "$or", Value: []primitive.M{
			primitive.M{"to_members": primitive.Null{}},
			primitive.M{"to_members": primitive.M{"$exists": true, "$size": 0}},
			primitive.M{"to_members.user_id": current.ID},
			primitive.M{"member.user_id": current.ID},
		}})
	}

	var result []model.Event
	err := sa.db.events.Find(filter, &result, nil)
	return result, err
}

// CreateEvent creates a group event
func (sa *Adapter) CreateEvent(clientID string, eventID string, groupID string, toMemberList []model.ToMember, creator *model.Creator) (*model.Event, error) {
	event := model.Event{
		ClientID:      clientID,
		EventID:       eventID,
		GroupID:       groupID,
		DateCreated:   time.Now().UTC(),
		ToMembersList: toMemberList,
		Creator:       creator,
	}
	_, err := sa.db.events.InsertOne(event)
	if err != nil {
		return nil, err
	}

	if err == nil {
		sa.resetGroupUpdatedDate(clientID, groupID)
	}

	return &event, err
}

// UpdateEvent updates a group event
func (sa *Adapter) UpdateEvent(clientID string, eventID string, groupID string, toMemberList []model.ToMember) error {

	filter := bson.D{
		primitive.E{Key: "event_id", Value: eventID},
		primitive.E{Key: "group_id", Value: groupID},
		primitive.E{Key: "client_id", Value: clientID},
	}
	change := bson.D{
		primitive.E{Key: "$set", Value: bson.D{
			primitive.E{Key: "date_updated", Value: time.Now()},
			primitive.E{Key: "to_members", Value: toMemberList},
		}},
	}
	_, err := sa.db.events.UpdateOne(filter, change, nil)
	if err == nil {
		sa.resetGroupUpdatedDate(clientID, groupID)
	}
	return err
}

// DeleteEvent deletes a group event
func (sa *Adapter) DeleteEvent(clientID string, eventID string, groupID string) error {
	filter := bson.D{primitive.E{Key: "event_id", Value: eventID},
		primitive.E{Key: "group_id", Value: groupID},
		primitive.E{Key: "client_id", Value: clientID}}
	result, err := sa.db.events.DeleteOne(filter, nil)
	if err != nil {
		return err
	}
	if result == nil {
		return errors.New("result is nil for event with event id " + eventID)
	}
	deletedCount := result.DeletedCount
	if deletedCount != 1 {
		return errors.New("error occured while deleting an event with event id " + eventID)
	}

	sa.resetGroupUpdatedDate(clientID, groupID)

	return nil
}

func (sa *Adapter) findAdminsCount(sessionContext mongo.SessionContext, groupID string) (*int, error) {
	pipeline := []bson.M{
		{"$match": bson.M{"_id": groupID}},
		{"$unwind": "$members"},
		{"$group": bson.M{"_id": "$members.status", "count": bson.M{"$sum": 1}}},
	}
	var result []struct {
		ID    string `bson:"_id"`
		Count int    `bson:"count"`
	}
	err := sa.db.groups.AggregateWithContext(sessionContext, pipeline, &result, nil)
	if err != nil {
		return nil, err
	}

	if result == nil || len(result) == 0 {
		//no data - return 0
		noDataCount := 0
		return &noDataCount, nil
	}

	for _, item := range result {
		if item.ID == "admin" {
			return &item.Count, nil
		}
	}
	//no data - return 0
	noDataCount := 0
	return &noDataCount, nil
}

// FindPosts Retrieves posts for a group
func (sa *Adapter) FindPosts(clientID string, current *model.User, groupID string, filterPrivatePostsValue *bool, filterByToMembers bool, offset *int64, limit *int64, order *string) ([]*model.Post, error) {

	group, errGr := sa.FindGroup(nil, clientID, groupID)
	if group == nil {
		if errGr != nil {
			log.Printf("unable to find group with id %s: %s", groupID, errGr)
		} else {
			log.Printf("group does not exists %s", groupID)
		}
		return nil, errGr
	}

	filter := bson.D{
		primitive.E{Key: "client_id", Value: clientID},
		primitive.E{Key: "group_id", Value: groupID},
	}

	if filterByToMembers {
		filter = append(filter, primitive.E{Key: "$or", Value: []primitive.M{
			primitive.M{"to_members": primitive.Null{}},
			primitive.M{"to_members": primitive.M{"$exists": true, "$size": 0}},
			primitive.M{"to_members.user_id": current.ID},
			primitive.M{"member.user_id": current.ID},
		}})
	}

	if filterPrivatePostsValue != nil {
		filter = append(filter, primitive.E{Key: "private", Value: *filterPrivatePostsValue})
	}

	paging := false
	findOptions := options.Find()
	if order != nil && "desc" == *order {
		findOptions.SetSort(bson.D{{"date_created", -1}})
	} else {
		findOptions.SetSort(bson.D{{"date_created", 1}})
	}
	if limit != nil {
		findOptions.SetLimit(*limit)
		paging = true
	}
	if offset != nil {
		findOptions.SetSkip(*offset)
		paging = true
	}

	if paging {
		filter = append(filter, primitive.E{Key: "parent_id", Value: nil})
	}

	var list []*model.Post
	err := sa.db.posts.Find(filter, &list, findOptions)
	if err != nil {
		return nil, err
	}

	if paging && len(list) > 0 {
		for _, post := range list {
			childPosts, err := sa.FindPostsByTopParentID(clientID, current, groupID, *post.ID, true, order)
			if err == nil && childPosts != nil {
				for _, childPost := range childPosts {
					if childPost.UserCanSeePost(current.ID) {
						list = append(list, childPost)
					}
				}
			}
		}
	}

	var resultList = make([]*model.Post, 0)
	var postMapping = make(map[string]*model.Post)

	if list != nil {
		for i := range list {
			postID := list[i].ID
			list[i].Replies = make([]*model.Post, 0)
			postMapping[*postID] = list[i]
		}
		for _, post := range list {
			var parentPost *model.Post
			if post.ParentID != nil {
				parentID := post.ParentID
				parentPost = postMapping[*parentID]
				repliesList := parentPost.Replies

				repliesList = append(repliesList, post)
				parentPost.Replies = repliesList
			}
		}
		for _, post := range list {
			if post.ParentID == nil {
				resultList = append(resultList, post)
			}
		}
	}

	return resultList, nil
}

// FindAllUserPosts Retrieves all user posts across all existing groups
// This method doesn't construct tree hierarchy!
func (sa *Adapter) FindAllUserPosts(clientID string, userID string) ([]model.Post, error) {
	filter := bson.D{
		primitive.E{Key: "client_id", Value: clientID},
		primitive.E{Key: "member.user_id", Value: userID},
	}

	var posts []model.Post
	err := sa.db.posts.Find(filter, &posts, nil)
	if err != nil {
		return nil, err
	}

	return posts, nil
}

// FindPost Retrieves a post by groupID and postID
func (sa *Adapter) FindPost(context TransactionContext, clientID string, userID *string, groupID string, postID string, skipMembershipCheck bool, filterByToMembers bool) (*model.Post, error) {
	return sa.findPostWithContext(context, clientID, userID, groupID, postID, skipMembershipCheck, filterByToMembers)
}

func (sa *Adapter) findPostWithContext(context TransactionContext, clientID string, userID *string, groupID string, postID string, skipMembershipCheck bool, filterByToMembers bool) (*model.Post, error) {
	filter := bson.D{
		primitive.E{Key: "client_id", Value: clientID},
		primitive.E{Key: "_id", Value: postID},
	}

	if filterByToMembers {
		filter = append(filter, primitive.E{Key: "$or", Value: []primitive.M{
			primitive.M{"to_members": primitive.Null{}},
			primitive.M{"to_members": primitive.M{"$exists": true, "$size": 0}},
			primitive.M{"to_members.user_id": *userID},
		}})
	}

	if !skipMembershipCheck && userID != nil {
<<<<<<< HEAD
		membership, err := sa.FindGroupMembership(clientID, groupID, *userID)
		if membership == nil || err != nil || !membership.IsAdminOrMember() {
=======
		group, err := sa.FindGroup(context, clientID, groupID)
		if group == nil || err != nil || !group.IsGroupAdminOrMember(*userID) {
>>>>>>> 08477215
			return nil, fmt.Errorf("the user is not member or admin of the group")
		}
	}

	var post *model.Post
	err := sa.db.posts.FindOneWithContext(context, filter, &post, nil)
	if err != nil {
		return nil, err
	}

	return post, nil
}

// FindTopPostByParentID Finds the top post by parent id
func (sa *Adapter) FindTopPostByParentID(clientID string, current *model.User, groupID string, parentID string, skipMembershipCheck bool) (*model.Post, error) {
	filter := bson.D{primitive.E{Key: "client_id", Value: clientID}, primitive.E{Key: "_id", Value: parentID}}

	if !skipMembershipCheck {
<<<<<<< HEAD
		membership, err := sa.FindGroupMembership(clientID, groupID, current.ID)
		if membership == nil || err != nil || !membership.IsAdminOrMember() {
=======
		group, err := sa.FindGroup(nil, clientID, groupID)
		if group == nil || err != nil || !group.IsGroupAdminOrMember(current.ID) {
>>>>>>> 08477215
			return nil, fmt.Errorf("the user is not member or admin of the group")
		}
	}

	var post *model.Post
	err := sa.db.posts.FindOne(filter, &post, nil)
	if err != nil {
		return nil, err
	}

	if post.ParentID != nil {
		return sa.FindTopPostByParentID(clientID, current, groupID, *post.ParentID, skipMembershipCheck)
	}

	return post, nil
}

// FindPostsByParentID FindPostByParentID Retrieves a post by groupID and postID
// This method doesn't construct tree hierarchy!
func (sa *Adapter) FindPostsByParentID(clientID string, userID string, groupID string, parentID string, skipMembershipCheck bool, filterByToMembers bool, recursive bool, order *string) ([]*model.Post, error) {
	filter := bson.D{
		primitive.E{Key: "client_id", Value: clientID},
		primitive.E{Key: "parent_id", Value: parentID},
	}

	if !skipMembershipCheck {
<<<<<<< HEAD
		membership, err := sa.FindGroupMembership(clientID, groupID, userID)
		if membership == nil || err != nil || !membership.IsAdminOrMember() {
=======
		group, err := sa.FindGroup(nil, clientID, groupID)
		if group == nil || err != nil || !group.IsGroupAdminOrMember(userID) {
>>>>>>> 08477215
			return nil, fmt.Errorf("the user is not member or admin of the group")
		}
	}

	findOptions := options.Find()
	if order != nil && "desc" == *order {
		findOptions.SetSort(bson.D{{"date_created", -1}})
	} else {
		findOptions.SetSort(bson.D{{"date_created", 1}})
	}

	var posts []*model.Post
	err := sa.db.posts.Find(filter, &posts, findOptions)
	if err != nil {
		return nil, err
	}

	if recursive {
		if len(posts) > 0 {
			for _, post := range posts {
				childPosts, err := sa.FindPostsByParentID(clientID, userID, groupID, *post.ID, true, filterByToMembers, recursive, order)
				if err == nil && childPosts != nil {
					for _, childPost := range childPosts {
						posts = append(posts, childPost)
					}
				}
			}
		}
	}

	return posts, nil
}

// FindPostsByTopParentID  Retrieves a post by groupID and top parent id
// This method doesn't construct tree hierarchy!
func (sa *Adapter) FindPostsByTopParentID(clientID string, current *model.User, groupID string, topParentID string, skipMembershipCheck bool, order *string) ([]*model.Post, error) {
	filter := bson.D{primitive.E{Key: "client_id", Value: clientID}, primitive.E{Key: "top_parent_id", Value: topParentID}}

	if !skipMembershipCheck {
<<<<<<< HEAD
		membership, err := sa.FindGroupMembership(clientID, groupID, current.ID)
		if membership == nil || err != nil || !membership.IsAdminOrMember() {
=======
		group, err := sa.FindGroup(nil, clientID, groupID)
		if group == nil || err != nil || !group.IsGroupAdminOrMember(current.ID) {
>>>>>>> 08477215
			return nil, fmt.Errorf("the user is not member or admin of the group")
		}
	}

	findOptions := options.Find()
	if order != nil && "desc" == *order {
		findOptions.SetSort(bson.D{{"date_created", -1}})
	} else {
		findOptions.SetSort(bson.D{{"date_created", 1}})
	}

	var posts []*model.Post
	err := sa.db.posts.Find(filter, &posts, findOptions)
	if err != nil {
		return nil, err
	}

	return posts, nil
}

// CreatePost Created a post
func (sa *Adapter) CreatePost(clientID string, current *model.User, post *model.Post) (*model.Post, error) {

<<<<<<< HEAD
	membership, err := sa.FindGroupMembership(clientID, post.GroupID, current.ID)
	if membership == nil || err != nil || !membership.IsAdminOrMember() {
=======
	group, err := sa.FindGroup(nil, clientID, post.GroupID)
	if group == nil || err != nil || !group.IsGroupAdminOrMember(current.ID) {
>>>>>>> 08477215
		return nil, fmt.Errorf("the user is not member or admin of the group")
	}

	if post.ClientID == nil { // Always required
		post.ClientID = &clientID
	}

	if post.ID == nil { // Always required
		id := uuid.New().String()
		post.ID = &id
	}

	if post.Replies != nil { // This is constructed only for GET all for group
		post.Replies = nil
	}

	if post.ParentID != nil {
		topPost, _ := sa.FindTopPostByParentID(clientID, current, post.GroupID, *post.ParentID, false)
		if topPost != nil && topPost.ParentID == nil {
			post.TopParentID = topPost.ID
		}
	}

	now := time.Now()
	post.DateCreated = &now
	post.DateUpdated = &now
<<<<<<< HEAD
	post.Creator = model.Creator{
		UserID: current.ID,
		Email:  current.Email,
		Name:   current.Name,
=======

	group, err = sa.FindGroup(nil, clientID, post.GroupID)
	if group != nil && err == nil && group.IsGroupAdminOrMember(current.ID) {
		name := group.UserNameByID(current.ID) // Workaround due to missing name within the id token
		post.Creator = model.Creator{
			UserID: current.ID,
			Email:  current.Email,
			Name:   *name,
		}
	} else {
		return nil, fmt.Errorf("the user is not member or admin of the group")
>>>>>>> 08477215
	}

	_, err = sa.db.posts.InsertOne(post)

	if err == nil {
		sa.resetGroupUpdatedDate(clientID, post.GroupID)
	}

	return post, err
}

// UpdatePost Updates a post
func (sa *Adapter) UpdatePost(clientID string, userID string, post *model.Post) (*model.Post, error) {

	originalPost, _ := sa.FindPost(nil, clientID, &userID, post.GroupID, *post.ID, true, true)
	if originalPost == nil {
		return nil, fmt.Errorf("unable to find post with id (%s) ", *post.ID)
	}
	if originalPost.Creator.UserID != userID {
		return nil, fmt.Errorf("only creator of the post can update it")
	}

	if post.ClientID == nil { // Always required
		post.ClientID = &clientID
	}

	if post.ID == nil { // Always required
		return nil, fmt.Errorf("Missing id")
	}

	now := time.Now()
	post.DateUpdated = &now

	filter := bson.D{primitive.E{Key: "client_id", Value: clientID}, primitive.E{Key: "_id", Value: post.ID}}

	update := bson.D{
		primitive.E{Key: "$set", Value: bson.D{
			primitive.E{Key: "subject", Value: post.Subject},
			primitive.E{Key: "body", Value: post.Body},
			primitive.E{Key: "private", Value: post.Private},
			primitive.E{Key: "use_as_notification", Value: post.UseAsNotification},
			primitive.E{Key: "is_abuse", Value: post.IsAbuse},
			primitive.E{Key: "image_url", Value: post.ImageURL},
			primitive.E{Key: "date_updated", Value: post.DateUpdated},
			primitive.E{Key: "to_members", Value: post.ToMembersList},
		},
		},
	}
	_, err := sa.db.posts.UpdateOne(filter, update, nil)

	if err == nil {
		sa.resetGroupUpdatedDate(clientID, post.GroupID)
	}

	return post, err
}

// ReportPostAsAbuse Report post as abuse
func (sa *Adapter) ReportPostAsAbuse(clientID string, userID string, group *model.Group, post *model.Post) error {

	filter := bson.D{primitive.E{Key: "client_id", Value: clientID}, primitive.E{Key: "_id", Value: post.ID}}

	update := bson.D{
		primitive.E{Key: "$set", Value: bson.D{
			primitive.E{Key: "is_abuse", Value: true},
			primitive.E{Key: "date_updated", Value: time.Now()},
		},
		},
	}
	_, err := sa.db.posts.UpdateOne(filter, update, nil)

	return err
}

// ReactToPost React to a post
func (sa *Adapter) ReactToPost(context TransactionContext, userID string, postID string, reaction string, on bool) error {
	filter := bson.D{primitive.E{Key: "_id", Value: postID}}

	updateOperation := "$pull"
	if on {
		updateOperation = "$push"
	}
	update := bson.D{
		primitive.E{Key: updateOperation, Value: bson.D{
			primitive.E{Key: "reactions." + reaction, Value: userID},
		}},
	}

	res, err := sa.db.posts.UpdateOneWithContext(context, filter, update, nil)
	if err != nil {
		return fmt.Errorf("error updating post %s with reaction %s for %s: %v", postID, reaction, userID, err)
	}
	if res.ModifiedCount != 1 {
		return fmt.Errorf("updated %d posts with reaction %s for %s, but expected 1", res.ModifiedCount, reaction, userID)
	}

	return nil
}

// DeletePost Deletes a post
func (sa *Adapter) DeletePost(clientID string, userID string, groupID string, postID string, force bool) error {
	return sa.deletePost(nil, clientID, userID, groupID, postID, force)
}

<<<<<<< HEAD
func (sa *Adapter) deletePost(ctx context.Context, clientID string, userID string, groupID string, postID string, force bool) error {
	if ctx == nil {
		ctx = context.Background()
	}
	membership, _ := sa.FindGroupMembership(clientID, groupID, userID)
	filterToMembers := true
	if membership == nil && membership.IsAdmin() {
		filterToMembers = false
	}

	originalPost, _ := sa.FindPost(clientID, &userID, groupID, postID, true, filterToMembers)
=======
func (sa *Adapter) deletePost(context TransactionContext, clientID string, userID string, groupID string, postID string, force bool) error {
	group, _ := sa.FindGroup(context, clientID, groupID)
	originalPost, _ := sa.FindPost(context, clientID, &userID, groupID, postID, true, !group.IsGroupAdmin(userID))
>>>>>>> 08477215
	if originalPost == nil {
		return fmt.Errorf("unable to find post with id (%s) ", postID)
	}

	if !force {
		if originalPost == nil || membership == nil || (!membership.IsAdmin() && originalPost.Creator.UserID != userID) {
			return fmt.Errorf("only creator of the post or group admin can delete it")
		}
	}

	childPosts, err := sa.FindPostsByParentID(clientID, userID, groupID, postID, true, false, false, nil)
	if len(childPosts) > 0 && err == nil {
		for _, post := range childPosts {
			sa.deletePost(context, clientID, userID, groupID, *post.ID, true)
		}
	}

	filter := bson.D{primitive.E{Key: "client_id", Value: clientID}, primitive.E{Key: "_id", Value: postID}}

	_, err = sa.db.posts.DeleteOne(filter, nil)

	if err == nil {
		sa.resetGroupUpdatedDate(clientID, groupID)
	}

	return err
}

// resetGroupUpdatedDate set the updated date to the current date time (now)
func (sa *Adapter) resetGroupUpdatedDate(clientID string, id string) error {
	// transaction
	err := sa.db.dbClient.UseSession(context.Background(), func(sessionContext mongo.SessionContext) error {
		err := sessionContext.StartTransaction()
		if err != nil {
			log.Printf("error starting a transaction - %s", err)
			return err
		}

		// update the group
		filter := bson.D{
			primitive.E{Key: "_id", Value: id},
			primitive.E{Key: "client_id", Value: clientID},
		}
		update := bson.D{
			primitive.E{Key: "$set", Value: bson.D{
				primitive.E{Key: "date_updated", Value: time.Now()},
			}},
		}
		_, err = sa.db.groups.UpdateOneWithContext(sessionContext, filter, update, nil)
		if err != nil {
			abortTransaction(sessionContext)
			return err
		}

		//commit the transaction
		err = sessionContext.CommitTransaction(sessionContext)
		if err != nil {
			fmt.Println(err)
			return err
		}
		return nil
	})
	if err != nil {
		return err
	}
	return nil
}

// FindAuthmanGroups finds all groups that are associated with Authman
func (sa *Adapter) FindAuthmanGroups(clientID string) ([]model.Group, error) {
	filter := bson.D{
		primitive.E{Key: "client_id", Value: clientID},
		primitive.E{Key: "authman_enabled", Value: true},
	}

	findOptions := options.Find()

	var list []model.Group
	err := sa.db.groups.Find(filter, &list, findOptions)
	if err != nil {
		return nil, err
	}

	return list, nil
}

// FindAuthmanGroupByKey Finds an Authman group by group long name
func (sa *Adapter) FindAuthmanGroupByKey(clientID string, authmanGroupKey string) (*model.Group, error) {
	filter := bson.D{
		primitive.E{Key: "client_id", Value: clientID},
		primitive.E{Key: "authman_group", Value: authmanGroupKey},
	}

	findOptions := options.Find()

	var list []model.Group
	err := sa.db.groups.Find(filter, &list, findOptions)
	if err != nil {
		return nil, err
	}

	if len(list) > 0 {
		return &list[0], nil
	}

	return nil, nil
}

// cacheManagedGroupConfigs caches the managed group configs from the DB
func (sa *Adapter) cacheManagedGroupConfigs() error {
	log.Println("cacheManagedGroupConfigs..")

	configs, err := sa.LoadManagedGroupConfigs()
	if err != nil {
		return err
	}

	sa.setCachedManagedGroupConfigs(&configs)

	return nil
}

func (sa *Adapter) setCachedManagedGroupConfigs(configs *[]model.ManagedGroupConfig) {
	sa.managedGroupConfigsLock.Lock()
	defer sa.managedGroupConfigsLock.Unlock()

	sa.cachedManagedGroupConfigs = &syncmap.Map{}
	for _, config := range *configs {
		sa.cachedManagedGroupConfigs.Store(config.ID, config)
	}
}

func (sa *Adapter) getCachedManagedGroupConfig(id string) (*model.ManagedGroupConfig, error) {
	sa.managedGroupConfigsLock.RLock()
	defer sa.managedGroupConfigsLock.RUnlock()

	item, _ := sa.cachedManagedGroupConfigs.Load(id)
	if item != nil {
		config, ok := item.(model.ManagedGroupConfig)
		if !ok {
			return nil, fmt.Errorf("missing managed group config with id: %s", id)
		}
		return &config, nil
	}
	return nil, nil
}

func (sa *Adapter) getCachedManagedGroupConfigs(clientID string) ([]model.ManagedGroupConfig, error) {
	sa.managedGroupConfigsLock.RLock()
	defer sa.managedGroupConfigsLock.RUnlock()

	var err error
	configList := make([]model.ManagedGroupConfig, 0)
	sa.cachedManagedGroupConfigs.Range(func(key, item interface{}) bool {
		if item == nil {
			return false
		}

		config, ok := item.(model.ManagedGroupConfig)
		if !ok {
			err = fmt.Errorf("error casting config with id: %s", key)
			return false
		}
		if config.ClientID == clientID {
			configList = append(configList, config)
		}
		return true
	})

	return configList, err
}

// LoadManagedGroupConfigs loads all admin group config
func (sa *Adapter) LoadManagedGroupConfigs() ([]model.ManagedGroupConfig, error) {
	filter := bson.M{}

	findOptions := options.Find()

	var list []model.ManagedGroupConfig
	err := sa.db.managedGroupConfigs.Find(filter, &list, findOptions)
	if err != nil {
		return nil, err
	}

	return list, nil
}

// FindManagedGroupConfig finds a managed group config by ID
func (sa *Adapter) FindManagedGroupConfig(id string, clientID string) (*model.ManagedGroupConfig, error) {
	config, err := sa.getCachedManagedGroupConfig(id)
	if err != nil {
		return nil, err
	}
	if config.ClientID != clientID {
		return nil, fmt.Errorf("invalid clientID %s for config ID %s", id, clientID)
	}
	return config, nil
}

// FindManagedGroupConfigs finds all managed group configs for a specified clientID
func (sa *Adapter) FindManagedGroupConfigs(clientID string) ([]model.ManagedGroupConfig, error) {
	return sa.getCachedManagedGroupConfigs(clientID)
}

// InsertManagedGroupConfig inserts a new managed group config
func (sa *Adapter) InsertManagedGroupConfig(config model.ManagedGroupConfig) error {
	_, err := sa.db.managedGroupConfigs.InsertOne(config)
	if err != nil {
		return err
	}

	return nil
}

// UpdateManagedGroupConfig updates an existing managed group config
func (sa *Adapter) UpdateManagedGroupConfig(config model.ManagedGroupConfig) error {
	filter := bson.M{"_id": config.ID, "client_id": config.ClientID}
	update := bson.M{"$set": bson.M{
		"authman_stems": config.AuthmanStems,
		"admin_uins":    config.AdminUINs,
		"type":          config.Type,
		"date_updated":  time.Now().UTC(),
	}}

	res, err := sa.db.managedGroupConfigs.UpdateOne(filter, update, nil)
	if err != nil {
		return err
	}
	if res.ModifiedCount != 1 {
		return fmt.Errorf("managed config could not be found for id: %s", config.ID)
	}

	return nil
}

// DeleteManagedGroupConfig deletes an existing managed group config
func (sa *Adapter) DeleteManagedGroupConfig(id string, clientID string) error {
	filter := bson.M{"_id": id, "client_id": clientID}

	res, err := sa.db.managedGroupConfigs.DeleteOne(filter, nil)
	if err != nil {
		return err
	}
	if res.DeletedCount != 1 {
		return fmt.Errorf("managed config could not be found for id: %s", id)
	}
	return nil
}

// PerformTransaction performs a transaction
func (sa *Adapter) PerformTransaction(transaction func(context TransactionContext) error) error {
	// transaction
	err := sa.db.dbClient.UseSession(context.Background(), func(sessionContext mongo.SessionContext) error {
		err := sessionContext.StartTransaction()
		if err != nil {
			sa.abortTransaction(sessionContext)
			return err
		}

		err = transaction(sessionContext)
		if err != nil {
			sa.abortTransaction(sessionContext)
			return err
		}

		err = sessionContext.CommitTransaction(sessionContext)
		if err != nil {
			sa.abortTransaction(sessionContext)
			return err
		}
		return nil
	})

	return err
}

func (sa *Adapter) abortTransaction(sessionContext mongo.SessionContext) {
	err := sessionContext.AbortTransaction(sessionContext)
	if err != nil {
		log.Printf("error aborting a transaction - %s\n", err)
	}
}

// NewStorageAdapter creates a new storage adapter instance
func NewStorageAdapter(mongoDBAuth string, mongoDBName string, mongoTimeout string) *Adapter {
	timeout, err := strconv.Atoi(mongoTimeout)
	if err != nil {
		log.Println("Set default timeout - 500")
		timeout = 500
	}
	timeoutMS := time.Millisecond * time.Duration(timeout)

	db := &database{mongoDBAuth: mongoDBAuth, mongoDBName: mongoDBName, mongoTimeout: timeoutMS}

	cachedSyncConfigs := &syncmap.Map{}
	syncConfigsLock := &sync.RWMutex{}

	cachedManagedGroupConfigs := &syncmap.Map{}
	managedGroupConfigsLock := &sync.RWMutex{}
	return &Adapter{db: db, cachedSyncConfigs: cachedSyncConfigs, syncConfigsLock: syncConfigsLock,
		cachedManagedGroupConfigs: cachedManagedGroupConfigs, managedGroupConfigsLock: managedGroupConfigsLock}
}

func abortTransaction(sessionContext mongo.SessionContext) {
	err := sessionContext.AbortTransaction(sessionContext)
	if err != nil {
		log.Printf("error on aborting a transaction - %s", err)
	}
}

type storageListener struct {
	adapter *Adapter
	DefaultListenerImpl
}

func (sl *storageListener) OnConfigsChanged() {
	sl.adapter.cacheSyncConfigs()
}

func (sl *storageListener) OnManagedGroupConfigsChanged() {
	sl.adapter.cacheManagedGroupConfigs()
}

// Listener  listens for change data storage events
type Listener interface {
	OnConfigsChanged()
	OnManagedGroupConfigsChanged()
}

// DefaultListenerImpl default listener implementation
type DefaultListenerImpl struct{}

// OnConfigsChanged notifies configs have been updated
func (d *DefaultListenerImpl) OnConfigsChanged() {}

// OnManagedGroupConfigsChanged notifies managed group configs have been updated
func (d *DefaultListenerImpl) OnManagedGroupConfigsChanged() {}

// TransactionContext wraps mongo.SessionContext for use by external packages
type TransactionContext interface {
	mongo.SessionContext
}<|MERGE_RESOLUTION|>--- conflicted
+++ resolved
@@ -552,15 +552,7 @@
 func (sa *Adapter) CreateGroup(clientID string, current *model.User, group *model.Group, defaultMemberships []model.GroupMembership) (*string, *utils.GroupError) {
 	insertedID := uuid.NewString()
 
-<<<<<<< HEAD
 	existingGroups, err := sa.FindGroups(clientID, nil, nil, nil, &group.Title, nil, nil, nil)
-=======
-	var userID *string
-	if current != nil {
-		userID = &current.ID
-	}
-	existingGroups, err := sa.FindGroups(clientID, userID, nil, nil, &group.Title, nil, nil, nil)
->>>>>>> 08477215
 	if err == nil && len(existingGroups) > 0 {
 		for _, persistedGrop := range existingGroups {
 			if persistedGrop.ID != group.ID && strings.ToLower(persistedGrop.Title) == strings.ToLower(group.Title) {
@@ -685,19 +677,12 @@
 	}, memberships)
 }
 
-<<<<<<< HEAD
 func (sa *Adapter) updateGroup(clientID string, current *model.User, group *model.Group, updateOperation bson.D, memberships []model.GroupMembership) *utils.GroupError {
-=======
-func (sa *Adapter) updateGroup(clientID string, current *model.User, group *model.Group, updateOperation bson.D) *utils.GroupError {
->>>>>>> 08477215
 	var userID *string
 	if current != nil {
 		userID = &current.ID
 	}
-<<<<<<< HEAD
-
-=======
->>>>>>> 08477215
+
 	existingGroups, err := sa.FindGroups(clientID, userID, nil, nil, &group.Title, nil, nil, nil)
 	if err == nil && len(existingGroups) > 0 {
 		for _, persistedGrop := range existingGroups {
@@ -1021,130 +1006,9 @@
 		return nil, err
 	}
 
-<<<<<<< HEAD
 	for index, group := range list {
 		group.CurrentMember = memberships.GetMembershipBy(func(membership model.GroupMembership) bool {
 			return membership.GroupID == group.ID
-=======
-	result := make([]model.Group, len(list))
-	if list != nil {
-		for i, current := range list {
-			item := constructGroup(current)
-			result[i] = item
-		}
-	}
-	return result, nil
-}
-
-// UpdateGroupMembers Updates members for specific group
-func (sa *Adapter) UpdateGroupMembers(clientID string, groupID string, members []model.Member) error {
-	group, err := sa.FindGroup(nil, clientID, groupID)
-	if err != nil {
-		log.Printf("error on find group %s: %s", groupID, err)
-		return err
-	}
-
-	now := time.Now().UTC()
-	group.Members = members
-	group.DateUpdated = &now
-
-	saveFilter := bson.D{primitive.E{Key: "_id", Value: groupID}, primitive.E{Key: "client_id", Value: clientID}}
-	err = sa.db.groups.ReplaceOne(saveFilter, group, nil)
-	if err != nil {
-		log.Printf("error on updating members for group %s: %s", groupID, err)
-		return err
-	}
-
-	return nil
-}
-
-// CreatePendingMember creates a pending member for a specific group
-func (sa *Adapter) CreatePendingMember(clientID string, user *model.User, group *model.Group, member *model.Member) error {
-	if member != nil && group != nil {
-		// transaction
-		err := sa.db.dbClient.UseSession(context.Background(), func(sessionContext mongo.SessionContext) error {
-			err := sessionContext.StartTransaction()
-			if err != nil {
-				log.Printf("error starting a transaction - %s", err)
-				return err
-			}
-
-			//1. first check if there is a group for the prvoided group id
-			groupFilter := bson.D{primitive.E{Key: "_id", Value: group.ID}, primitive.E{Key: "client_id", Value: clientID}}
-			var result []*model.Group
-			err = sa.db.groups.FindWithContext(sessionContext, groupFilter, &result, nil)
-			if err != nil {
-				abortTransaction(sessionContext)
-				return err
-			}
-			if result == nil || len(result) == 0 {
-				//there is no a group for the provided id
-				abortTransaction(sessionContext)
-				return errors.New("there is no a group for the provided id")
-			}
-			group := result[0]
-
-			//2. check if the user is already a member of this group - pending or member or admin or rejected
-			members := group.Members
-			if members != nil {
-				for _, cMember := range members {
-					if cMember.UserID == user.ID {
-						switch cMember.Status {
-						case "admin":
-							return errors.New("the user is an admin for the group")
-						case "member":
-							return errors.New("the user is a member for the group")
-						case "pending":
-							return errors.New("the user is pending for the group")
-						case "rejected":
-							return errors.New("the user is rejected for the group")
-						default:
-							return errors.New("error creating a pending user")
-						}
-					}
-				}
-			}
-
-			//3. check if the answers match the group questions
-			if len(group.MembershipQuestions) != len(member.MemberAnswers) {
-				return errors.New("member answers mismatch")
-			}
-
-			//4. now we can add the pending member
-			var memberAns []memberAnswer
-			if len(member.MemberAnswers) > 0 {
-				for _, cAns := range member.MemberAnswers {
-					memberAns = append(memberAns, memberAnswer{Question: cAns.Question, Answer: cAns.Answer})
-				}
-			}
-
-			member.ID = uuid.NewString()
-			member.DateCreated = time.Now().UTC()
-
-			groupMembers := group.Members
-			groupMembers = append(groupMembers, *member)
-			saveFilter := bson.D{primitive.E{Key: "_id", Value: group.ID}}
-			update := bson.D{
-				primitive.E{Key: "$set", Value: bson.D{
-					primitive.E{Key: "members", Value: groupMembers},
-					primitive.E{Key: "date_updated", Value: time.Now()},
-				},
-				},
-			}
-			_, err = sa.db.groups.UpdateOneWithContext(sessionContext, saveFilter, update, nil)
-			if err != nil {
-				abortTransaction(sessionContext)
-				return err
-			}
-
-			//commit the transaction
-			err = sessionContext.CommitTransaction(sessionContext)
-			if err != nil {
-				fmt.Println(err)
-				return err
-			}
-			return nil
->>>>>>> 08477215
 		})
 		if group.CurrentMember != nil {
 			list[index] = group
@@ -1389,10 +1253,10 @@
 
 // FindPost Retrieves a post by groupID and postID
 func (sa *Adapter) FindPost(context TransactionContext, clientID string, userID *string, groupID string, postID string, skipMembershipCheck bool, filterByToMembers bool) (*model.Post, error) {
-	return sa.findPostWithContext(context, clientID, userID, groupID, postID, skipMembershipCheck, filterByToMembers)
-}
-
-func (sa *Adapter) findPostWithContext(context TransactionContext, clientID string, userID *string, groupID string, postID string, skipMembershipCheck bool, filterByToMembers bool) (*model.Post, error) {
+	return sa.findPostWithContext(clientID, userID, groupID, postID, skipMembershipCheck, filterByToMembers)
+}
+
+func (sa *Adapter) findPostWithContext(clientID string, userID *string, groupID string, postID string, skipMembershipCheck bool, filterByToMembers bool) (*model.Post, error) {
 	filter := bson.D{
 		primitive.E{Key: "client_id", Value: clientID},
 		primitive.E{Key: "_id", Value: postID},
@@ -1407,19 +1271,14 @@
 	}
 
 	if !skipMembershipCheck && userID != nil {
-<<<<<<< HEAD
 		membership, err := sa.FindGroupMembership(clientID, groupID, *userID)
 		if membership == nil || err != nil || !membership.IsAdminOrMember() {
-=======
-		group, err := sa.FindGroup(context, clientID, groupID)
-		if group == nil || err != nil || !group.IsGroupAdminOrMember(*userID) {
->>>>>>> 08477215
 			return nil, fmt.Errorf("the user is not member or admin of the group")
 		}
 	}
 
 	var post *model.Post
-	err := sa.db.posts.FindOneWithContext(context, filter, &post, nil)
+	err := sa.db.posts.FindOne(filter, &post, nil)
 	if err != nil {
 		return nil, err
 	}
@@ -1432,13 +1291,8 @@
 	filter := bson.D{primitive.E{Key: "client_id", Value: clientID}, primitive.E{Key: "_id", Value: parentID}}
 
 	if !skipMembershipCheck {
-<<<<<<< HEAD
 		membership, err := sa.FindGroupMembership(clientID, groupID, current.ID)
 		if membership == nil || err != nil || !membership.IsAdminOrMember() {
-=======
-		group, err := sa.FindGroup(nil, clientID, groupID)
-		if group == nil || err != nil || !group.IsGroupAdminOrMember(current.ID) {
->>>>>>> 08477215
 			return nil, fmt.Errorf("the user is not member or admin of the group")
 		}
 	}
@@ -1465,13 +1319,8 @@
 	}
 
 	if !skipMembershipCheck {
-<<<<<<< HEAD
 		membership, err := sa.FindGroupMembership(clientID, groupID, userID)
 		if membership == nil || err != nil || !membership.IsAdminOrMember() {
-=======
-		group, err := sa.FindGroup(nil, clientID, groupID)
-		if group == nil || err != nil || !group.IsGroupAdminOrMember(userID) {
->>>>>>> 08477215
 			return nil, fmt.Errorf("the user is not member or admin of the group")
 		}
 	}
@@ -1511,13 +1360,8 @@
 	filter := bson.D{primitive.E{Key: "client_id", Value: clientID}, primitive.E{Key: "top_parent_id", Value: topParentID}}
 
 	if !skipMembershipCheck {
-<<<<<<< HEAD
 		membership, err := sa.FindGroupMembership(clientID, groupID, current.ID)
 		if membership == nil || err != nil || !membership.IsAdminOrMember() {
-=======
-		group, err := sa.FindGroup(nil, clientID, groupID)
-		if group == nil || err != nil || !group.IsGroupAdminOrMember(current.ID) {
->>>>>>> 08477215
 			return nil, fmt.Errorf("the user is not member or admin of the group")
 		}
 	}
@@ -1541,13 +1385,8 @@
 // CreatePost Created a post
 func (sa *Adapter) CreatePost(clientID string, current *model.User, post *model.Post) (*model.Post, error) {
 
-<<<<<<< HEAD
 	membership, err := sa.FindGroupMembership(clientID, post.GroupID, current.ID)
 	if membership == nil || err != nil || !membership.IsAdminOrMember() {
-=======
-	group, err := sa.FindGroup(nil, clientID, post.GroupID)
-	if group == nil || err != nil || !group.IsGroupAdminOrMember(current.ID) {
->>>>>>> 08477215
 		return nil, fmt.Errorf("the user is not member or admin of the group")
 	}
 
@@ -1574,24 +1413,10 @@
 	now := time.Now()
 	post.DateCreated = &now
 	post.DateUpdated = &now
-<<<<<<< HEAD
 	post.Creator = model.Creator{
 		UserID: current.ID,
 		Email:  current.Email,
 		Name:   current.Name,
-=======
-
-	group, err = sa.FindGroup(nil, clientID, post.GroupID)
-	if group != nil && err == nil && group.IsGroupAdminOrMember(current.ID) {
-		name := group.UserNameByID(current.ID) // Workaround due to missing name within the id token
-		post.Creator = model.Creator{
-			UserID: current.ID,
-			Email:  current.Email,
-			Name:   *name,
-		}
-	} else {
-		return nil, fmt.Errorf("the user is not member or admin of the group")
->>>>>>> 08477215
 	}
 
 	_, err = sa.db.posts.InsertOne(post)
@@ -1669,18 +1494,20 @@
 // ReactToPost React to a post
 func (sa *Adapter) ReactToPost(context TransactionContext, userID string, postID string, reaction string, on bool) error {
 	filter := bson.D{primitive.E{Key: "_id", Value: postID}}
-
+	update := bson.D{
+		primitive.E{Key: "$set", Value: bson.D{
+			primitive.E{Key: "date_updated", Value: time.Now()},
+		}},
+	}
 	updateOperation := "$pull"
 	if on {
 		updateOperation = "$push"
 	}
-	update := bson.D{
-		primitive.E{Key: updateOperation, Value: bson.D{
-			primitive.E{Key: "reactions." + reaction, Value: userID},
-		}},
-	}
-
-	res, err := sa.db.posts.UpdateOneWithContext(context, filter, update, nil)
+	update = append(update, primitive.E{Key: updateOperation, Value: bson.D{
+		primitive.E{Key: "reactions." + reaction, Value: userID},
+	}})
+
+	res, err := sa.db.posts.UpdateOne(filter, update, nil)
 	if err != nil {
 		return fmt.Errorf("error updating post %s with reaction %s for %s: %v", postID, reaction, userID, err)
 	}
@@ -1693,10 +1520,9 @@
 
 // DeletePost Deletes a post
 func (sa *Adapter) DeletePost(clientID string, userID string, groupID string, postID string, force bool) error {
-	return sa.deletePost(nil, clientID, userID, groupID, postID, force)
-}
-
-<<<<<<< HEAD
+	return sa.deletePost(context.Background(), clientID, userID, groupID, postID, force)
+}
+
 func (sa *Adapter) deletePost(ctx context.Context, clientID string, userID string, groupID string, postID string, force bool) error {
 	if ctx == nil {
 		ctx = context.Background()
@@ -1707,12 +1533,7 @@
 		filterToMembers = false
 	}
 
-	originalPost, _ := sa.FindPost(clientID, &userID, groupID, postID, true, filterToMembers)
-=======
-func (sa *Adapter) deletePost(context TransactionContext, clientID string, userID string, groupID string, postID string, force bool) error {
-	group, _ := sa.FindGroup(context, clientID, groupID)
-	originalPost, _ := sa.FindPost(context, clientID, &userID, groupID, postID, true, !group.IsGroupAdmin(userID))
->>>>>>> 08477215
+	originalPost, _ := sa.FindPost(nil, clientID, &userID, groupID, postID, true, filterToMembers)
 	if originalPost == nil {
 		return fmt.Errorf("unable to find post with id (%s) ", postID)
 	}
@@ -1726,7 +1547,7 @@
 	childPosts, err := sa.FindPostsByParentID(clientID, userID, groupID, postID, true, false, false, nil)
 	if len(childPosts) > 0 && err == nil {
 		for _, post := range childPosts {
-			sa.deletePost(context, clientID, userID, groupID, *post.ID, true)
+			sa.deletePost(ctx, clientID, userID, groupID, *post.ID, true)
 		}
 	}
 
