package storage

import (
	"groups/core/model"
	"time"

	"github.com/rokwire/logging-library-go/v2/errors"
	"github.com/rokwire/logging-library-go/v2/logutils"
	"go.mongodb.org/mongo-driver/bson"
	"go.mongodb.org/mongo-driver/bson/primitive"
)

// FindAdminGroupsForEvent Finds all groups for an event where the user is admin
func (sa *Adapter) FindAdminGroupsForEvent(context TransactionContext, clientID string, current *model.User, eventID string) ([]string, error) {
	pipeline := bson.A{
		bson.D{{Key: "$match", Value: bson.D{
			{Key: "event_id", Value: eventID},
			{Key: "client_id", Value: clientID},
		}}},
		bson.D{
			{Key: "$lookup",
				Value: bson.D{
					{Key: "from", Value: "group_memberships"},
					{Key: "localField", Value: "group_id"},
					{Key: "foreignField", Value: "group_id"},
					{Key: "as", Value: "membership"},
				},
			},
		},
		bson.D{{Key: "$unwind", Value: bson.D{{Key: "path", Value: "$membership"}}}},
		bson.D{{Key: "$match", Value: bson.D{{Key: "membership.user_id", Value: current.ID}}}},
		bson.D{
			{Key: "$group",
				Value: bson.D{
					{Key: "_id", Value: primitive.Null{}},
					{Key: "group_ids", Value: bson.D{{Key: "$push", Value: "$membership.group_id"}}},
				},
			},
		},
	}

	type aggregator struct {
		GroupIDs []string `bson:"group_ids"`
	}
	var result []aggregator

	err := sa.db.events.AggregateWithContext(context, pipeline, &result, nil)
	if err != nil {
		return nil, err
	}

	if len(result) > 0 {
		return result[0].GroupIDs, err
	}

	return nil, nil
}

// FindAdminGroupsIDs Finds all groups where the current user is admin
func (sa *Adapter) FindAdminGroupsIDs(context TransactionContext, clientID string, current *model.User) ([]string, error) {
	pipeline := bson.A{
		bson.D{
			{Key: "$match",
				Value: bson.D{
					{Key: "user_id", Value: current.ID},
					{Key: "status", Value: "admin"},
				},
			},
		},
		bson.D{
			{Key: "$group",
				Value: bson.D{
					{Key: "_id", Value: primitive.Null{}},
					{Key: "group_ids", Value: bson.D{{Key: "$push", Value: "$group_id"}}},
				},
			},
		},
	}

	type aggregator struct {
		GroupIDs []string `bson:"group_ids"`
	}
	var result []aggregator

	err := sa.db.groupMemberships.AggregateWithContext(context, pipeline, &result, nil)
	if err != nil {
		return nil, err
	}

	if len(result) > 0 {
		return result[0].GroupIDs, err
	}

	return nil, nil
}

// UpdateGroupMappingsForEvent Updates group mappings for an event
func (sa *Adapter) UpdateGroupMappingsForEvent(context TransactionContext, clientID string, current *model.User, eventID string, groupIDs []string) ([]string, error) {
	var result []string

	wrapper := func(context TransactionContext) error {
		// 1. Construct mappings for lookups
		adminIDMappings := map[string]bool{}
		adminGroupIDs, err := sa.FindAdminGroupsIDs(context, clientID, current)
		if err != nil {
			return err
		}
		for _, groupID := range adminGroupIDs {
			adminIDMappings[groupID] = true
		}

		currentAdminIDMappings := map[string]bool{}
		currentAdminGroupIDs, err := sa.FindAdminGroupsForEvent(context, clientID, current, eventID)
		if err != nil {
			return err
		}
		for _, groupID := range currentAdminGroupIDs {
			currentAdminIDMappings[groupID] = true
		}

		newGroupIDsMapping := map[string]bool{}
		for _, groupID := range groupIDs {
			newGroupIDsMapping[groupID] = true
		}

		for _, groupID := range groupIDs {
			if adminIDMappings[groupID] {
				result = append(result, groupID)
			}
		}

		// 2. Construct mappings for remove
		var groupIDsForRemove []string
		for _, groupID := range currentAdminGroupIDs {
			if currentAdminIDMappings[groupID] && !newGroupIDsMapping[groupID] {
				groupIDsForRemove = append(groupIDsForRemove, groupID)
			}
		}
		if len(groupIDsForRemove) > 0 {
			_, err := sa.db.events.DeleteManyWithContext(context, bson.D{
				{Key: "event_id", Value: eventID},
				{Key: "group_id", Value: bson.M{"$in": groupIDsForRemove}},
				{Key: "client_id", Value: clientID},
			}, nil)
			if err != nil {
				return err
			}
		}

		var eventsForAdd []interface{}
		for _, groupID := range groupIDs {
			if _, ok := currentAdminIDMappings[groupID]; !ok {
				if _, innerOK := adminIDMappings[groupID]; innerOK {
					eventsForAdd = append(eventsForAdd, model.Event{
						ClientID: clientID,
						GroupID:  groupID,
						EventID:  eventID,
						Creator: &model.Creator{
							UserID: current.ID,
							Name:   current.Name,
							Email:  current.Email,
						},
						DateCreated: time.Now(),
					})
				}
			}
			if !currentAdminIDMappings[groupID] && adminIDMappings[groupID] {

			}
		}
		if len(eventsForAdd) > 0 {
			_, err := sa.db.events.InsertManyWithContext(context, eventsForAdd, nil)
			if err != nil {
				return err
			}
		}

		return nil
	}

	var err error
	if context != nil {
		err = wrapper(context)
	} else {
		err = sa.PerformTransaction(wrapper)
	}
	if err != nil {
		return nil, err
	}

	return result, nil
}

// FindEventUserIDs Find all linked users for group event
func (sa *Adapter) FindEventUserIDs(context TransactionContext, eventID string) ([]string, error) {

	var list []struct {
		List []string `bson:"list"`
	}
	pipeline := bson.A{
		bson.D{{Key: "$match", Value: bson.D{{Key: "event_id", Value: eventID}}}},
		bson.D{
			{Key: "$lookup",
				Value: bson.D{
					{Key: "from", Value: "group_memberships"},
					{Key: "localField", Value: "group_id"},
					{Key: "foreignField", Value: "group_id"},
					{Key: "as", Value: "member"},
				},
			},
		},
		bson.D{{Key: "$unwind", Value: bson.D{{Key: "path", Value: "$member"}}}},
		bson.D{{Key: "$group", Value: bson.D{{Key: "_id", Value: "$member.user_id"}}}},
		bson.D{{Key: "$match", Value: bson.D{
			{Key: "_id", Value: bson.M{"$ne": nil}},
			{Key: "_id", Value: bson.M{"$ne": ""}},
		}}},
		bson.D{{Key: "$group",
			Value: bson.D{
				{Key: "_id", Value: primitive.Null{}},
				{Key: "list", Value: bson.D{{Key: "$addToSet", Value: "$_id"}}},
			},
		}},
	}

	err := sa.db.events.AggregateWithContext(context, pipeline, &list, nil)
	if err != nil {
		return nil, err
	}

	if len(list) > 0 {
		return list[0].List, nil
	}

	return nil, nil

}

// FindGroupMembershipStatusAndGroupTitle Find group membership status and group Title
func (sa *Adapter) FindGroupMembershipStatusAndGroupTitle(context TransactionContext, userID string) ([]model.GetGroupMembershipsResponse, error) {
	pipeline := bson.A{
		bson.D{{Key: "$match", Value: bson.D{{Key: "user_id", Value: userID}}}},
		bson.D{{Key: "$lookup", Value: bson.D{
			{Key: "from", Value: "groups"},
			{Key: "localField", Value: "group_id"},
			{Key: "foreignField", Value: "_id"},
			{Key: "as", Value: "group_info"},
		}}},
		bson.D{{Key: "$unwind", Value: "$group_info"}},
		bson.D{{Key: "$project", Value: bson.D{
			{Key: "title", Value: "$group_info.title"},
			{Key: "status", Value: "$status"},
			{Key: "groupId", Value: "$group_info._id"},
		}}},
	}

	// Define the results slice
	var results []model.GetGroupMembershipsResponse

	// Execute the aggregation pipeline
	err := sa.db.groupMemberships.AggregateWithContext(context, pipeline, &results, nil)
	if err != nil {
		return nil, err
	}

	return results, nil
}

<<<<<<< HEAD
=======
// FindGroupMembershipByGroupID Find group membership ids
func (sa *Adapter) FindGroupMembershipByGroupID(context TransactionContext, groupID string) ([]string, error) {
	filter := bson.D{primitive.E{Key: "group_id", Value: groupID}}

	// Define the results slice
	var results []model.GroupMembership

	// Execute the aggregation pipeline
	err := sa.db.groupMemberships.FindWithContext(context, filter, &results, nil)
	if err != nil {
		return nil, err
	}

	var userIDs []string
	for _, u := range results {
		if u.UserID != "" {
			userIDs = append(userIDs, u.UserID)
		}
	}

	return userIDs, nil
}

>>>>>>> 31b04738
// FindGroupsEvents Find group ID and event ID
func (sa *Adapter) FindGroupsEvents(context TransactionContext, eventIDs []string) ([]model.GetGroupsEvents, error) {
	filter := bson.D{}

	if len(eventIDs) > 0 {
		filter = append(filter, bson.E{Key: "event_id", Value: bson.M{"$in": eventIDs}})
	}

	var groupsEvents []model.GetGroupsEvents
	err := sa.db.events.Find(filter, &groupsEvents, nil)
	if err != nil {
		return nil, errors.WrapErrorAction(logutils.ActionFind, "groups events", nil, err)
	}

	return groupsEvents, nil
<<<<<<< HEAD
=======
}

// FindGroupsByGroupIDs Find group by group ID
func (sa *Adapter) FindGroupsByGroupIDs(groupIDs []string) ([]model.Group, error) {
	filter := bson.D{}

	if len(groupIDs) > 0 {
		filter = append(filter, bson.E{Key: "_id", Value: bson.M{"$in": groupIDs}})
	}

	var groups []model.Group
	err := sa.db.groups.Find(filter, &groups, nil)
	if err != nil {
		return nil, errors.WrapErrorAction(logutils.ActionFind, "groups", nil, err)
	}

	return groups, nil
>>>>>>> 31b04738
}<|MERGE_RESOLUTION|>--- conflicted
+++ resolved
@@ -266,8 +266,6 @@
 	return results, nil
 }
 
-<<<<<<< HEAD
-=======
 // FindGroupMembershipByGroupID Find group membership ids
 func (sa *Adapter) FindGroupMembershipByGroupID(context TransactionContext, groupID string) ([]string, error) {
 	filter := bson.D{primitive.E{Key: "group_id", Value: groupID}}
@@ -291,7 +289,6 @@
 	return userIDs, nil
 }
 
->>>>>>> 31b04738
 // FindGroupsEvents Find group ID and event ID
 func (sa *Adapter) FindGroupsEvents(context TransactionContext, eventIDs []string) ([]model.GetGroupsEvents, error) {
 	filter := bson.D{}
@@ -307,8 +304,6 @@
 	}
 
 	return groupsEvents, nil
-<<<<<<< HEAD
-=======
 }
 
 // FindGroupsByGroupIDs Find group by group ID
@@ -326,5 +321,4 @@
 	}
 
 	return groups, nil
->>>>>>> 31b04738
 }