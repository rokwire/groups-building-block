--- conflicted
+++ resolved
@@ -112,11 +112,7 @@
 // @Description  Gets all related eventID and groupID using eventIDs
 // @ID GetGroupsEvents
 // @Tags BBS
-<<<<<<< HEAD
-// @Param event-ids query string true "Comma-separated list of event IDs"
-=======
 // @Param events-ids query string false "comma separated eventIDs query"
->>>>>>> 62d4daf4
 // @Success 200 {array} []model.GetGroupsEvents
 // @Security AppUserAuth
 // @Router /api/bbs/groups/events [get]
@@ -143,11 +139,7 @@
 // @Description  Gets all related groups by groupIDs
 // @ID GetGroupsbyGroupsIDs
 // @Tags BBS
-<<<<<<< HEAD
-// @Param group-ids query string true "Comma-separated list of group IDs"
-=======
 // @Param group-ids query string true "comma separated groupIDs query"
->>>>>>> 62d4daf4
 // @Success 200 {array} []model.Group
 // @Security AppUserAuth
 // @Router /api/bbs/groups [get]
