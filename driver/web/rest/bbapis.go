--- conflicted
+++ resolved
@@ -135,7 +135,6 @@
 	return log.HTTPResponseSuccessJSON(data)
 }
 
-<<<<<<< HEAD
 // GetUserData Gets all related user data
 // @Description  Gets all related user data
 // @ID GetUserData
@@ -149,7 +148,13 @@
 		return log.HTTPResponseErrorAction(logutils.ActionGet, logutils.TypeError, nil, err, http.StatusBadRequest, false)
 	}
 	data, err := json.Marshal(userData)
-=======
+	if err != nil {
+		return log.HTTPResponseErrorAction(logutils.ActionGet, logutils.TypeError, nil, err, http.StatusBadRequest, false)
+	}
+
+	return log.HTTPResponseSuccessJSON(data)
+}
+
 // GetGroupsByGroupIDs Gets all related groups by groupIDs
 // @Description  Gets all related groups by groupIDs
 // @ID GetGroupsbyGroupsIDs
@@ -172,14 +177,9 @@
 		return log.HTTPResponseErrorAction(logutils.ActionGet, logutils.TypeError, nil, err, http.StatusBadRequest, false)
 	}
 	data, err := json.Marshal(groups)
->>>>>>> 31b04738
 	if err != nil {
 		return log.HTTPResponseErrorAction(logutils.ActionGet, logutils.TypeError, nil, err, http.StatusBadRequest, false)
 	}
 
 	return log.HTTPResponseSuccessJSON(data)
-<<<<<<< HEAD
-=======
-
->>>>>>> 31b04738
 }