--- conflicted
+++ resolved
@@ -21,12 +21,8 @@
 // @Param privacy query string false "privacy - filter by privacy"
 // @Param offset query string false "offset - skip number of records"
 // @Param limit query string false "limit - limit the result"
-<<<<<<< HEAD
+// @Param include_hidden query string false "include_hidden - Includes hidden groups if a search by title is performed. Possible value is true. Default false."
 // @Success 200 {array} model.Group
-=======
-// @Param include_hidden query string false "include_hidden - Includes hidden groups if a search by title is performed. Possible value is true. Default false."
-// @Success 200 {array} model.GroupV2
->>>>>>> 615c8b45
 // @Security AppUserAuth
 // @Router /api/admin/v2/groups [get]
 func (h *AdminApisHandler) GetGroupsV2(clientID string, current *model.User, w http.ResponseWriter, r *http.Request) {
@@ -199,34 +195,10 @@
 	}
 
 	//check if allowed to see the events for this group
-	group, err := h.app.Services.GetGroup(clientID, current, id)
-	if err != nil {
-		log.Printf("apis.GetGroupV2() error getting a group - %s", err.Error())
-		http.Error(w, err.Error(), http.StatusInternalServerError)
-		return
-	}
-
-<<<<<<< HEAD
-	if group.Privacy == "private" {
-		if current == nil || current.IsAnonymous {
-			log.Println("apis.GetGroupV2() error - Anonymous user cannot see the events for a private group")
-
-			w.WriteHeader(http.StatusForbidden)
-			w.Write([]byte("Forbidden"))
-			return
-		}
-		membership, _ := h.app.Services.FindGroupMembership(clientID, group.ID, current.ID)
-		if (membership == nil || !membership.IsAdminOrMember()) && group.HiddenForSearch { // NB: group detail panel needs it for user not belonging to the group
-			log.Printf("apis.GetGroupV2() error - %s cannot see the events for the %s private group as he/she is not a member or admin", current.Email, group.Title)
-
-			w.WriteHeader(http.StatusForbidden)
-			w.Write([]byte("Forbidden"))
-			return
-		}
-=======
-	if !hasGroupMembershipPermission(h.app.Services, w, current, clientID, group) {
-		return
->>>>>>> 615c8b45
+	group, hasPermission := h.app.Services.CheckUserGroupMembershipPermission(clientID, current, id)
+	if group == nil || !hasPermission {
+		http.Error(w, http.StatusText(http.StatusForbidden), http.StatusForbidden)
+		return
 	}
 
 	data, err := json.Marshal(group)
