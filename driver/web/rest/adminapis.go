// Copyright 2022 Board of Trustees of the University of Illinois.
//
// Licensed under the Apache License, Version 2.0 (the "License");
// you may not use this file except in compliance with the License.
// You may obtain a copy of the License at
//
//     http://www.apache.org/licenses/LICENSE-2.0
//
// Unless required by applicable law or agreed to in writing, software
// distributed under the License is distributed on an "AS IS" BASIS,
// WITHOUT WARRANTIES OR CONDITIONS OF ANY KIND, either express or implied.
// See the License for the specific language governing permissions and
// limitations under the License.

package rest

import (
	"encoding/json"
	"groups/core"
	"groups/core/model"
	"io/ioutil"
	"log"
	"net/http"
	"strconv"

	"github.com/gorilla/mux"
)

//AdminApisHandler handles the rest Admin APIs implementation
type AdminApisHandler struct {
	app *core.Application
}

//GetUserGroups gets groups. It can be filtered by category
// @Description Gives the groups list. It can be filtered by category
// @ID AdminGetUserGroups
// @Tags Admin
// @Accept  json
// @Param APP header string true "APP"
// @Param category query string false "Category"
// @Param title query string false "Filtering by group's title - case insensitive"
// @Success 200 {array} getGroupsResponse
// @Security APIKeyAuth
// @Security AppUserAuth
// @Router /api/admin/user/groups [get]
func (h *AdminApisHandler) GetUserGroups(clientID string, current *model.User, w http.ResponseWriter, r *http.Request) {
	var category *string
	catogies, ok := r.URL.Query()["category"]
	if ok && len(catogies[0]) > 0 {
		category = &catogies[0]
	}

	var privacy *string
	privacyParam, ok := r.URL.Query()["privacy"]
	if ok && len(privacyParam[0]) > 0 {
		privacy = &privacyParam[0]
	}

	var title *string
	titles, ok := r.URL.Query()["title"]
	if ok && len(titles[0]) > 0 {
		title = &titles[0]
	}

	var offset *int64
	offsets, ok := r.URL.Query()["offset"]
	if ok && len(offsets[0]) > 0 {
		val, err := strconv.ParseInt(offsets[0], 0, 64)
		if err == nil {
			offset = &val
		}
	}

	var limit *int64
	limits, ok := r.URL.Query()["limit"]
	if ok && len(limits[0]) > 0 {
		val, err := strconv.ParseInt(limits[0], 0, 64)
		if err == nil {
			limit = &val
		}
	}

	var order *string
	orders, ok := r.URL.Query()["order"]
	if ok && len(orders[0]) > 0 {
		order = &orders[0]
	}

	groups, err := h.app.Services.GetGroups(clientID, current, category, privacy, title, offset, limit, order)
	if err != nil {
		log.Printf("error getting groups - %s", err.Error())
		http.Error(w, err.Error(), http.StatusInternalServerError)
		return
	}

	data, err := json.Marshal(groups)
	if err != nil {
		log.Println("Error on marshal the groups items")
		http.Error(w, http.StatusText(http.StatusInternalServerError), http.StatusInternalServerError)
		return
	}

	w.Header().Set("Content-Type", "application/json; charset=utf-8")
	w.WriteHeader(http.StatusOK)
	w.Write(data)
}

//GetAllGroups gets groups. It can be filtered by category
// @Description Gives the groups list. It can be filtered by category
// @ID AdminGetAllGroups
// @Tags Admin
// @Accept  json
// @Param APP header string true "APP"
// @Param category query string false "Category"
// @Param title query string false "Filtering by group's title - case insensitive"
// @Success 200 {array} getGroupsResponse
// @Security APIKeyAuth
// @Security AppUserAuth
// @Router /api/admin/groups [get]
func (h *AdminApisHandler) GetAllGroups(clientID string, current *model.User, w http.ResponseWriter, r *http.Request) {
	var category *string
	catogies, ok := r.URL.Query()["category"]
	if ok && len(catogies[0]) > 0 {
		category = &catogies[0]
	}

	var privacy *string
	privacyParam, ok := r.URL.Query()["privacy"]
	if ok && len(privacyParam[0]) > 0 {
		privacy = &privacyParam[0]
	}

	var title *string
	titles, ok := r.URL.Query()["title"]
	if ok && len(titles[0]) > 0 {
		title = &titles[0]
	}

	var offset *int64
	offsets, ok := r.URL.Query()["offset"]
	if ok && len(offsets[0]) > 0 {
		val, err := strconv.ParseInt(offsets[0], 0, 64)
		if err == nil {
			offset = &val
		}
	}

	var limit *int64
	limits, ok := r.URL.Query()["limit"]
	if ok && len(limits[0]) > 0 {
		val, err := strconv.ParseInt(limits[0], 0, 64)
		if err == nil {
			limit = &val
		}
	}

	var order *string
	orders, ok := r.URL.Query()["order"]
	if ok && len(orders[0]) > 0 {
		order = &orders[0]
	}

	groups, err := h.app.Administration.GetGroups(clientID, category, privacy, title, offset, limit, order)
	if err != nil {
		log.Printf("error getting groups - %s", err.Error())
		http.Error(w, err.Error(), http.StatusInternalServerError)
		return
	}

	data, err := json.Marshal(groups)
	if err != nil {
		log.Println("Error on marshal the groups items")
		http.Error(w, http.StatusText(http.StatusInternalServerError), http.StatusInternalServerError)
		return
	}

	w.Header().Set("Content-Type", "application/json; charset=utf-8")
	w.WriteHeader(http.StatusOK)
	w.Write(data)
}

// LoginUser Logs in the user and refactor the user record and linked data if need
// @Description Logs in the user and refactor the user record and linked data if need
// @ID AdminLoginUser
// @Tags Admin
// @Success 200
// @Security AppUserAuth
// @Router /api/admin/user/login [get]
func (h *AdminApisHandler) LoginUser(clientID string, current *model.User, w http.ResponseWriter, r *http.Request) {
	err := h.app.Services.LoginUser(clientID, current)
	if err != nil {
		log.Printf("error getting user groups - %s", err.Error())
		http.Error(w, err.Error(), http.StatusInternalServerError)
		return
	}
	w.WriteHeader(http.StatusOK)
}

//GetGroupPosts gets all posts for the desired group.
// @Description gets all posts for the desired group.
// @ID AdminGetGroupPosts
// @Tags Admin
// @Param APP header string true "APP"
// @Success 200 {array} postResponse
// @Security AppUserAuth
// @Router /api/admin/group/{groupID}/posts [get]
func (h *AdminApisHandler) GetGroupPosts(clientID string, current *model.User, w http.ResponseWriter, r *http.Request) {
	params := mux.Vars(r)
	id := params["groupID"]
	if len(id) <= 0 {
		log.Println("groupID is required")
		http.Error(w, "groupID is required", http.StatusBadRequest)
		return
	}

	var offset *int64
	offsets, ok := r.URL.Query()["offset"]
	if ok && len(offsets[0]) > 0 {
		val, err := strconv.ParseInt(offsets[0], 0, 64)
		if err == nil {
			offset = &val
		}
	}

	var limit *int64
	limits, ok := r.URL.Query()["limit"]
	if ok && len(limits[0]) > 0 {
		val, err := strconv.ParseInt(limits[0], 0, 64)
		if err == nil {
			limit = &val
		}
	}

	var order *string
	orders, ok := r.URL.Query()["order"]
	if ok && len(orders[0]) > 0 {
		order = &orders[0]
	}

	posts, err := h.app.Services.GetPosts(clientID, current, id, nil, false, offset, limit, order)
	if err != nil {
		log.Printf("error getting posts for group (%s) - %s", id, err.Error())
		http.Error(w, err.Error(), http.StatusInternalServerError)
		return
	}

	data, err := json.Marshal(posts)
	if err != nil {
		log.Printf("error on marshal posts for group (%s) - %s", id, err.Error())
		http.Error(w, http.StatusText(http.StatusInternalServerError), http.StatusInternalServerError)
		return
	}

	w.Header().Set("Content-Type", "application/json; charset=utf-8")
	w.WriteHeader(http.StatusOK)
	w.Write(data)
}

// GetGroupEvents gives the group events
// @Description Gives the group events.
// @ID AdminGetGroupEvents
// @Tags Admin
// @Accept json
// @Param APP header string true "APP"
// @Param group-id path string true "Group ID"
// @Success 200 {array} string
// @Security AppUserAuth
// @Router /api/admin/group/{group-id}/events [get]
func (h *AdminApisHandler) GetGroupEvents(clientID string, current *model.User, w http.ResponseWriter, r *http.Request) {
	//validate input
	params := mux.Vars(r)
	groupID := params["group-id"]
	if len(groupID) <= 0 {
		log.Println("Group id is required")
		http.Error(w, "Group id is required", http.StatusBadRequest)
		return
	}

	events, err := h.app.Services.GetEvents(clientID, current, groupID, false)
	if err != nil {
		log.Printf("error getting group events - %s", err.Error())
		http.Error(w, err.Error(), http.StatusInternalServerError)
		return
	}

	result := make([]string, len(events))
	for i, e := range events {
		result[i] = e.EventID
	}

	data, err := json.Marshal(result)
	if err != nil {
		log.Println("Error on marshal the group events")
		http.Error(w, http.StatusText(http.StatusInternalServerError), http.StatusInternalServerError)
		return
	}

	w.Header().Set("Content-Type", "application/json; charset=utf-8")
	w.WriteHeader(http.StatusOK)
	w.Write(data)
}

//DeleteGroup deletes a group
// @Description Deletes a group.
// @ID AdminDeleteGroup
// @Tags Admin
// @Accept json
// @Produce json
// @Param APP header string true "APP"
// @Param id path string true "ID"
// @Success 200 {string} Successfully deleted
// @Security AppUserAuth
// @Router /api/admin/group/{id} [delete]
func (h *AdminApisHandler) DeleteGroup(clientID string, current *model.User, w http.ResponseWriter, r *http.Request) {
	//validate input
	params := mux.Vars(r)
	id := params["id"]
	if len(id) <= 0 {
		log.Println("Group id is required")
		http.Error(w, "Group id is required", http.StatusBadRequest)
		return
	}

	err := h.app.Services.DeleteGroup(clientID, current, id)
	if err != nil {
		log.Printf("Error on deleting group - %s\n", err)
		http.Error(w, http.StatusText(http.StatusInternalServerError), http.StatusInternalServerError)
		return
	}

	w.Header().Set("Content-Type", "text/plain")
	w.WriteHeader(http.StatusOK)
	w.Write([]byte("Successfully deleted"))
}

// DeleteGroupEvent deletes a group event
// @Description Deletes a group event
// @ID AdminDeleteGroupEvent
// @Tags Admin
// @Accept json
// @Produce json
// @Param APP header string true "APP"
// @Param group-id path string true "Group ID"
// @Param event-id path string true "Event ID"
// @Success 200 {string} Successfully deleted
// @Security AppUserAuth
// @Router /api/admin/group/{group-id}/event/{event-id} [delete]
func (h *AdminApisHandler) DeleteGroupEvent(clientID string, current *model.User, w http.ResponseWriter, r *http.Request) {
	//validate input
	params := mux.Vars(r)
	groupID := params["group-id"]
	if len(groupID) <= 0 {
		log.Println("Group id is required")
		http.Error(w, "Group id is required", http.StatusBadRequest)
		return
	}
	eventID := params["event-id"]
	if len(eventID) <= 0 {
		log.Println("Event id is required")
		http.Error(w, "Event id is required", http.StatusBadRequest)
		return
	}

	err := h.app.Services.DeleteEvent(clientID, current, eventID, groupID)
	if err != nil {
		log.Printf("Error on deleting an event - %s\n", err)
		http.Error(w, err.Error(), http.StatusInternalServerError)
		return
	}

	w.Header().Set("Content-Type", "text/plain")
	w.WriteHeader(http.StatusOK)
	w.Write([]byte("Successfully deleted"))
}

// DeleteGroupPost Deletes a post within the desired group.
// @Description Deletes a post within the desired group.
// @ID AdminDeleteGroupPost
// @Tags Admin
// @Accept  json
// @Param APP header string true "APP"
// @Success 200
// @Security AppUserAuth
// @Security APIKeyAuth
// @Router /api/admin/group/{groupId}/posts/{postId} [delete]
func (h *AdminApisHandler) DeleteGroupPost(clientID string, current *model.User, w http.ResponseWriter, r *http.Request) {
	params := mux.Vars(r)
	groupID := params["groupID"]
	if len(groupID) <= 0 {
		log.Println("groupID is required")
		http.Error(w, "id is required", http.StatusBadRequest)
		return
	}

	postID := params["postID"]
	if len(postID) <= 0 {
		log.Println("postID is required")
		http.Error(w, "id is required", http.StatusBadRequest)
		return
	}

	err := h.app.Services.DeletePost(clientID, current, groupID, postID, true)
	if err != nil {
		log.Printf("error deleting posts for post (%s) - %s", postID, err.Error())
		http.Error(w, err.Error(), http.StatusInternalServerError)
		return
	}

	w.Header().Set("Content-Type", "application/json; charset=utf-8")
	w.WriteHeader(http.StatusOK)
}

// GetManagedGroupConfigs gets managed group configs
// @Description Gets managed group configs
// @ID AdminGetManagedGroupConfigs
// @Tags Admin
// @Accept json
// @Param APP header string true "APP"
// @Success 200 {array}  model.ManagedGroupConfig
<<<<<<< HEAD
// @Security AppUserAuth
// @Router /api/admin/managed-group-configs [get]
func (h *AdminApisHandler) GetManagedGroupConfigs(clientID string, current *model.User, w http.ResponseWriter, r *http.Request) {
	configs, err := h.app.Services.GetManagedGroupConfigs(clientID)
	if err != nil {
		log.Printf("error getting managed group configs events - %s", err.Error())
		http.Error(w, err.Error(), http.StatusInternalServerError)
		return
	}

	data, err := json.Marshal(configs)
	if err != nil {
		log.Println("Error on marshal managed group configs")
		http.Error(w, http.StatusText(http.StatusInternalServerError), http.StatusInternalServerError)
		return
	}

	w.Header().Set("Content-Type", "application/json; charset=utf-8")
	w.WriteHeader(http.StatusOK)
	w.Write(data)
}

// CreateManagedGroupConfig creates a new managed group config
// @Description Creates a new managed group config
// @ID AdminCreateManagedGroupConfig
// @Tags Admin
// @Accept plain
// @Param data body  model.ManagedGroupConfig true "body data"
// @Param APP header string true "APP"
// @Success 200 {object} model.ManagedGroupConfig
// @Security AppUserAuth
// @Router /api/admin/managed-group-configs [post]
func (h *AdminApisHandler) CreateManagedGroupConfig(clientID string, current *model.User, w http.ResponseWriter, r *http.Request) {
	data, err := ioutil.ReadAll(r.Body)
	if err != nil {
		log.Printf("Error reading body on create managed group config - %s\n", err.Error())
		http.Error(w, http.StatusText(http.StatusBadRequest), http.StatusBadRequest)
		return
	}

	var config model.ManagedGroupConfig
	err = json.Unmarshal(data, &config)
	if err != nil {
		log.Printf("Error on unmarshal the managed group config data - %s\n", err.Error())
		http.Error(w, err.Error(), http.StatusBadRequest)
		return
	}

	config.ClientID = clientID
	newConfig, err := h.app.Services.CreateManagedGroupConfig(config)
	if err != nil {
		log.Println(err.Error())
		http.Error(w, err.Error(), http.StatusInternalServerError)
		return
	}

	response, err := json.Marshal(newConfig)
	if err != nil {
		log.Println("Error on marshal created managed group config")
		http.Error(w, http.StatusText(http.StatusInternalServerError), http.StatusInternalServerError)
		return
	}

	w.Header().Set("Content-Type", "application/json; charset=utf-8")
	w.WriteHeader(http.StatusOK)
	w.Write(response)
}

// UpdateManagedGroupConfig updates an existing managed group config
// @Description Updates an existing managed group config
// @ID AdminUpdateManagedGroupConfig
// @Tags Admin
// @Accept plain
// @Param data body  model.ManagedGroupConfig true "body data"
// @Param APP header string true "APP"
// @Param id path string true "ID"
// @Success 200
// @Security AppUserAuth
// @Router /api/admin/managed-group-configs [put]
func (h *AdminApisHandler) UpdateManagedGroupConfig(clientID string, current *model.User, w http.ResponseWriter, r *http.Request) {
	data, err := ioutil.ReadAll(r.Body)
	if err != nil {
		log.Printf("Error reading body on create managed group config - %s\n", err.Error())
		http.Error(w, http.StatusText(http.StatusBadRequest), http.StatusBadRequest)
		return
	}

	var config model.ManagedGroupConfig
	err = json.Unmarshal(data, &config)
	if err != nil {
		log.Printf("Error on unmarshal the managed group config data - %s\n", err.Error())
		http.Error(w, err.Error(), http.StatusBadRequest)
		return
	}

	config.ClientID = clientID
	err = h.app.Services.UpdateManagedGroupConfig(config)
	if err != nil {
		log.Println(err.Error())
=======
// @Security AppUserAuth
// @Router /api/admin/managed-group-configs [get]
func (h *AdminApisHandler) GetManagedGroupConfigs(clientID string, current *model.User, w http.ResponseWriter, r *http.Request) {
	configs, err := h.app.Services.GetManagedGroupConfigs(clientID)
	if err != nil {
		log.Printf("error getting managed group configs events - %s", err.Error())
>>>>>>> 1fced850
		http.Error(w, err.Error(), http.StatusInternalServerError)
		return
	}

<<<<<<< HEAD
	w.Header().Set("Content-Type", "application/json; charset=utf-8")
	w.WriteHeader(http.StatusOK)
}

// DeleteManagedGroupConfig Deletes a managed group config
// @Description Deletes a managed group config
// @ID AdminDeleteManagedGroupConfig
// @Tags Admin
// @Accept  json
// @Param APP header string true "APP"
// @Param id path string true "ID"
// @Success 200
// @Security AppUserAuth
// @Router /api/admin/managed-group-configs/{id} [delete]
func (h *AdminApisHandler) DeleteManagedGroupConfig(clientID string, current *model.User, w http.ResponseWriter, r *http.Request) {
	params := mux.Vars(r)

	id := params["id"]
	if len(id) <= 0 {
		log.Println("id param is required")
		http.Error(w, "id param is required", http.StatusBadRequest)
		return
	}

	err := h.app.Services.DeleteManagedGroupConfig(id, clientID)
	if err != nil {
		log.Printf("error deleting managed group config for id (%s) - %s", id, err.Error())
		http.Error(w, err.Error(), http.StatusInternalServerError)
		return
	}

	w.Header().Set("Content-Type", "application/json; charset=utf-8")
	w.WriteHeader(http.StatusOK)
}

// GetSyncConfig gets sync config
// @Description Gets sync config
// @ID AdminGetSyncConfigs
// @Tags Admin
// @Accept json
// @Param APP header string true "APP"
// @Success 200 {array}  model.SyncConfig
// @Security AppUserAuth
// @Router /api/admin/sync-configs [get]
func (h *AdminApisHandler) GetSyncConfig(clientID string, current *model.User, w http.ResponseWriter, r *http.Request) {
	configs, err := h.app.Services.GetSyncConfig(clientID)
	if err != nil {
		log.Printf("error getting sync config - %s", err.Error())
		http.Error(w, err.Error(), http.StatusInternalServerError)
		return
	}

	data, err := json.Marshal(configs)
	if err != nil {
		log.Println("Error on marshal sync config")
=======
	data, err := json.Marshal(configs)
	if err != nil {
		log.Println("Error on marshal managed group configs")
>>>>>>> 1fced850
		http.Error(w, http.StatusText(http.StatusInternalServerError), http.StatusInternalServerError)
		return
	}

	w.Header().Set("Content-Type", "application/json; charset=utf-8")
	w.WriteHeader(http.StatusOK)
	w.Write(data)
}

<<<<<<< HEAD
// SaveSyncConfig saves sync config
// @Description Saves sync config
// @ID AdminUpdateSyncConfig
// @Tags Admin
// @Accept plain
// @Param data body model.SyncConfig true "body data"
// @Param APP header string true "APP"
// @Success 200
// @Security AppUserAuth
// @Router /api/admin/sync-configs [put]
func (h *AdminApisHandler) SaveSyncConfig(clientID string, current *model.User, w http.ResponseWriter, r *http.Request) {
	data, err := ioutil.ReadAll(r.Body)
	if err != nil {
		log.Printf("Error reading body on create sync config - %s\n", err.Error())
=======
// CreateManagedGroupConfig creates a new managed group config
// @Description Creates a new managed group config
// @ID AdminCreateManagedGroupConfig
// @Tags Admin
// @Accept plain
// @Param data body  model.ManagedGroupConfig true "body data"
// @Param APP header string true "APP"
// @Success 200 {object} model.ManagedGroupConfig
// @Security AppUserAuth
// @Router /api/admin/managed-group-configs [post]
func (h *AdminApisHandler) CreateManagedGroupConfig(clientID string, current *model.User, w http.ResponseWriter, r *http.Request) {
	data, err := ioutil.ReadAll(r.Body)
	if err != nil {
		log.Printf("Error reading body on create managed group config - %s\n", err.Error())
>>>>>>> 1fced850
		http.Error(w, http.StatusText(http.StatusBadRequest), http.StatusBadRequest)
		return
	}

<<<<<<< HEAD
	var config model.SyncConfig
	err = json.Unmarshal(data, &config)
	if err != nil {
		log.Printf("Error on unmarshal the sync config data - %s\n", err.Error())
=======
	var config model.ManagedGroupConfig
	err = json.Unmarshal(data, &config)
	if err != nil {
		log.Printf("Error on unmarshal the managed group config data - %s\n", err.Error())
>>>>>>> 1fced850
		http.Error(w, err.Error(), http.StatusBadRequest)
		return
	}

	config.ClientID = clientID
<<<<<<< HEAD
	err = h.app.Services.UpdateSyncConfig(config)
=======
	newConfig, err := h.app.Services.CreateManagedGroupConfig(config)
>>>>>>> 1fced850
	if err != nil {
		log.Println(err.Error())
		http.Error(w, err.Error(), http.StatusInternalServerError)
		return
	}

<<<<<<< HEAD
=======
	response, err := json.Marshal(newConfig)
	if err != nil {
		log.Println("Error on marshal created managed group config")
		http.Error(w, http.StatusText(http.StatusInternalServerError), http.StatusInternalServerError)
		return
	}

	w.Header().Set("Content-Type", "application/json; charset=utf-8")
	w.WriteHeader(http.StatusOK)
	w.Write(response)
}

// UpdateManagedGroupConfig updates an existing managed group config
// @Description Updates an existing managed group config
// @ID AdminUpdateManagedGroupConfig
// @Tags Admin
// @Accept plain
// @Param data body  model.ManagedGroupConfig true "body data"
// @Param APP header string true "APP"
// @Param id path string true "ID"
// @Success 200
// @Security AppUserAuth
// @Router /api/admin/managed-group-configs [put]
func (h *AdminApisHandler) UpdateManagedGroupConfig(clientID string, current *model.User, w http.ResponseWriter, r *http.Request) {
	data, err := ioutil.ReadAll(r.Body)
	if err != nil {
		log.Printf("Error reading body on create managed group config - %s\n", err.Error())
		http.Error(w, http.StatusText(http.StatusBadRequest), http.StatusBadRequest)
		return
	}

	var config model.ManagedGroupConfig
	err = json.Unmarshal(data, &config)
	if err != nil {
		log.Printf("Error on unmarshal the managed group config data - %s\n", err.Error())
		http.Error(w, err.Error(), http.StatusBadRequest)
		return
	}

	config.ClientID = clientID
	err = h.app.Services.UpdateManagedGroupConfig(config)
	if err != nil {
		log.Println(err.Error())
		http.Error(w, err.Error(), http.StatusInternalServerError)
		return
	}

	w.Header().Set("Content-Type", "application/json; charset=utf-8")
	w.WriteHeader(http.StatusOK)
}

// DeleteManagedGroupConfig Deletes a managed group config
// @Description Deletes a managed group config
// @ID AdminDeleteManagedGroupConfig
// @Tags Admin
// @Accept  json
// @Param APP header string true "APP"
// @Param id path string true "ID"
// @Success 200
// @Security AppUserAuth
// @Router /api/admin/managed-group-configs/{id} [delete]
func (h *AdminApisHandler) DeleteManagedGroupConfig(clientID string, current *model.User, w http.ResponseWriter, r *http.Request) {
	params := mux.Vars(r)

	id := params["id"]
	if len(id) <= 0 {
		log.Println("id param is required")
		http.Error(w, "id param is required", http.StatusBadRequest)
		return
	}

	err := h.app.Services.DeleteManagedGroupConfig(id, clientID)
	if err != nil {
		log.Printf("error deleting managed group config for id (%s) - %s", id, err.Error())
		http.Error(w, err.Error(), http.StatusInternalServerError)
		return
	}

>>>>>>> 1fced850
	w.Header().Set("Content-Type", "application/json; charset=utf-8")
	w.WriteHeader(http.StatusOK)
}

//SynchronizeAuthman Synchronizes Authman groups membership
// @Description Synchronizes Authman groups membership
// @Tags Admin
// @ID AdminSynchronizeAuthman
// @Accept json
// @Success 200
// @Security AppUserAuth
// @Router /admin/authman/synchronize [post]
func (h *AdminApisHandler) SynchronizeAuthman(clientID string, current *model.User, w http.ResponseWriter, r *http.Request) {
	err := h.app.Services.SynchronizeAuthman(clientID)
	if err != nil {
		log.Printf("Error during Authman synchronization: %s", err)
		http.Error(w, err.Error(), http.StatusInternalServerError)
		return
	}

	w.Header().Set("Content-Type", "application/json; charset=utf-8")
	w.WriteHeader(http.StatusOK)
}<|MERGE_RESOLUTION|>--- conflicted
+++ resolved
@@ -417,7 +417,6 @@
 // @Accept json
 // @Param APP header string true "APP"
 // @Success 200 {array}  model.ManagedGroupConfig
-<<<<<<< HEAD
 // @Security AppUserAuth
 // @Router /api/admin/managed-group-configs [get]
 func (h *AdminApisHandler) GetManagedGroupConfigs(clientID string, current *model.User, w http.ResponseWriter, r *http.Request) {
@@ -517,19 +516,10 @@
 	err = h.app.Services.UpdateManagedGroupConfig(config)
 	if err != nil {
 		log.Println(err.Error())
-=======
-// @Security AppUserAuth
-// @Router /api/admin/managed-group-configs [get]
-func (h *AdminApisHandler) GetManagedGroupConfigs(clientID string, current *model.User, w http.ResponseWriter, r *http.Request) {
-	configs, err := h.app.Services.GetManagedGroupConfigs(clientID)
-	if err != nil {
-		log.Printf("error getting managed group configs events - %s", err.Error())
->>>>>>> 1fced850
-		http.Error(w, err.Error(), http.StatusInternalServerError)
-		return
-	}
-
-<<<<<<< HEAD
+		http.Error(w, err.Error(), http.StatusInternalServerError)
+		return
+	}
+
 	w.Header().Set("Content-Type", "application/json; charset=utf-8")
 	w.WriteHeader(http.StatusOK)
 }
@@ -538,7 +528,6 @@
 // @Description Deletes a managed group config
 // @ID AdminDeleteManagedGroupConfig
 // @Tags Admin
-// @Accept  json
 // @Param APP header string true "APP"
 // @Param id path string true "ID"
 // @Success 200
@@ -585,11 +574,6 @@
 	data, err := json.Marshal(configs)
 	if err != nil {
 		log.Println("Error on marshal sync config")
-=======
-	data, err := json.Marshal(configs)
-	if err != nil {
-		log.Println("Error on marshal managed group configs")
->>>>>>> 1fced850
 		http.Error(w, http.StatusText(http.StatusInternalServerError), http.StatusInternalServerError)
 		return
 	}
@@ -599,10 +583,9 @@
 	w.Write(data)
 }
 
-<<<<<<< HEAD
 // SaveSyncConfig saves sync config
 // @Description Saves sync config
-// @ID AdminUpdateSyncConfig
+// @ID AdminSaveSyncConfig
 // @Tags Admin
 // @Accept plain
 // @Param data body model.SyncConfig true "body data"
@@ -614,134 +597,26 @@
 	data, err := ioutil.ReadAll(r.Body)
 	if err != nil {
 		log.Printf("Error reading body on create sync config - %s\n", err.Error())
-=======
-// CreateManagedGroupConfig creates a new managed group config
-// @Description Creates a new managed group config
-// @ID AdminCreateManagedGroupConfig
-// @Tags Admin
-// @Accept plain
-// @Param data body  model.ManagedGroupConfig true "body data"
-// @Param APP header string true "APP"
-// @Success 200 {object} model.ManagedGroupConfig
-// @Security AppUserAuth
-// @Router /api/admin/managed-group-configs [post]
-func (h *AdminApisHandler) CreateManagedGroupConfig(clientID string, current *model.User, w http.ResponseWriter, r *http.Request) {
-	data, err := ioutil.ReadAll(r.Body)
-	if err != nil {
-		log.Printf("Error reading body on create managed group config - %s\n", err.Error())
->>>>>>> 1fced850
 		http.Error(w, http.StatusText(http.StatusBadRequest), http.StatusBadRequest)
 		return
 	}
 
-<<<<<<< HEAD
 	var config model.SyncConfig
 	err = json.Unmarshal(data, &config)
 	if err != nil {
 		log.Printf("Error on unmarshal the sync config data - %s\n", err.Error())
-=======
-	var config model.ManagedGroupConfig
-	err = json.Unmarshal(data, &config)
-	if err != nil {
-		log.Printf("Error on unmarshal the managed group config data - %s\n", err.Error())
->>>>>>> 1fced850
 		http.Error(w, err.Error(), http.StatusBadRequest)
 		return
 	}
 
 	config.ClientID = clientID
-<<<<<<< HEAD
 	err = h.app.Services.UpdateSyncConfig(config)
-=======
-	newConfig, err := h.app.Services.CreateManagedGroupConfig(config)
->>>>>>> 1fced850
 	if err != nil {
 		log.Println(err.Error())
 		http.Error(w, err.Error(), http.StatusInternalServerError)
 		return
 	}
 
-<<<<<<< HEAD
-=======
-	response, err := json.Marshal(newConfig)
-	if err != nil {
-		log.Println("Error on marshal created managed group config")
-		http.Error(w, http.StatusText(http.StatusInternalServerError), http.StatusInternalServerError)
-		return
-	}
-
-	w.Header().Set("Content-Type", "application/json; charset=utf-8")
-	w.WriteHeader(http.StatusOK)
-	w.Write(response)
-}
-
-// UpdateManagedGroupConfig updates an existing managed group config
-// @Description Updates an existing managed group config
-// @ID AdminUpdateManagedGroupConfig
-// @Tags Admin
-// @Accept plain
-// @Param data body  model.ManagedGroupConfig true "body data"
-// @Param APP header string true "APP"
-// @Param id path string true "ID"
-// @Success 200
-// @Security AppUserAuth
-// @Router /api/admin/managed-group-configs [put]
-func (h *AdminApisHandler) UpdateManagedGroupConfig(clientID string, current *model.User, w http.ResponseWriter, r *http.Request) {
-	data, err := ioutil.ReadAll(r.Body)
-	if err != nil {
-		log.Printf("Error reading body on create managed group config - %s\n", err.Error())
-		http.Error(w, http.StatusText(http.StatusBadRequest), http.StatusBadRequest)
-		return
-	}
-
-	var config model.ManagedGroupConfig
-	err = json.Unmarshal(data, &config)
-	if err != nil {
-		log.Printf("Error on unmarshal the managed group config data - %s\n", err.Error())
-		http.Error(w, err.Error(), http.StatusBadRequest)
-		return
-	}
-
-	config.ClientID = clientID
-	err = h.app.Services.UpdateManagedGroupConfig(config)
-	if err != nil {
-		log.Println(err.Error())
-		http.Error(w, err.Error(), http.StatusInternalServerError)
-		return
-	}
-
-	w.Header().Set("Content-Type", "application/json; charset=utf-8")
-	w.WriteHeader(http.StatusOK)
-}
-
-// DeleteManagedGroupConfig Deletes a managed group config
-// @Description Deletes a managed group config
-// @ID AdminDeleteManagedGroupConfig
-// @Tags Admin
-// @Accept  json
-// @Param APP header string true "APP"
-// @Param id path string true "ID"
-// @Success 200
-// @Security AppUserAuth
-// @Router /api/admin/managed-group-configs/{id} [delete]
-func (h *AdminApisHandler) DeleteManagedGroupConfig(clientID string, current *model.User, w http.ResponseWriter, r *http.Request) {
-	params := mux.Vars(r)
-
-	id := params["id"]
-	if len(id) <= 0 {
-		log.Println("id param is required")
-		http.Error(w, "id param is required", http.StatusBadRequest)
-		return
-	}
-
-	err := h.app.Services.DeleteManagedGroupConfig(id, clientID)
-	if err != nil {
-		log.Printf("error deleting managed group config for id (%s) - %s", id, err.Error())
-		http.Error(w, err.Error(), http.StatusInternalServerError)
-		return
-	}
-
->>>>>>> 1fced850
 	w.Header().Set("Content-Type", "application/json; charset=utf-8")
 	w.WriteHeader(http.StatusOK)
 }
